package de.gurkenlabs.litiengine.environment;

import java.awt.Color;
import java.awt.Graphics2D;
import java.awt.Shape;
import java.awt.geom.Point2D;
import java.awt.geom.Rectangle2D;
import java.util.ArrayList;
import java.util.Arrays;
import java.util.Collection;
import java.util.Collections;
import java.util.EnumMap;
import java.util.HashMap;
import java.util.HashSet;
import java.util.List;
import java.util.Map;
import java.util.Optional;
import java.util.concurrent.ConcurrentHashMap;
import java.util.concurrent.CopyOnWriteArrayList;
import java.util.function.BiConsumer;
import java.util.function.Consumer;
import java.util.function.Predicate;
import java.util.logging.Level;
import java.util.logging.Logger;
import java.util.stream.Collectors;

import de.gurkenlabs.litiengine.Game;
import de.gurkenlabs.litiengine.IUpdateable;
import de.gurkenlabs.litiengine.annotation.EntityInfo;
import de.gurkenlabs.litiengine.configuration.Quality;
import de.gurkenlabs.litiengine.entities.CollisionBox;
import de.gurkenlabs.litiengine.entities.Creature;
import de.gurkenlabs.litiengine.entities.ICollisionEntity;
import de.gurkenlabs.litiengine.entities.ICombatEntity;
import de.gurkenlabs.litiengine.entities.IEntity;
import de.gurkenlabs.litiengine.entities.IMobileEntity;
import de.gurkenlabs.litiengine.entities.LightSource;
import de.gurkenlabs.litiengine.entities.MapArea;
import de.gurkenlabs.litiengine.entities.Prop;
import de.gurkenlabs.litiengine.entities.Spawnpoint;
import de.gurkenlabs.litiengine.entities.StaticShadow;
import de.gurkenlabs.litiengine.entities.Trigger;
import de.gurkenlabs.litiengine.environment.tilemap.IMap;
import de.gurkenlabs.litiengine.environment.tilemap.IMapObject;
import de.gurkenlabs.litiengine.environment.tilemap.IMapObjectLayer;
import de.gurkenlabs.litiengine.environment.tilemap.MapProperty;
import de.gurkenlabs.litiengine.environment.tilemap.MapUtilities;
import de.gurkenlabs.litiengine.environment.tilemap.xml.Blueprint;
import de.gurkenlabs.litiengine.graphics.AmbientLight;
import de.gurkenlabs.litiengine.graphics.DebugRenderer;
import de.gurkenlabs.litiengine.graphics.IRenderable;
import de.gurkenlabs.litiengine.graphics.RenderComponent;
import de.gurkenlabs.litiengine.graphics.RenderType;
import de.gurkenlabs.litiengine.graphics.StaticShadowLayer;
import de.gurkenlabs.litiengine.graphics.StaticShadowType;
import de.gurkenlabs.litiengine.graphics.emitters.Emitter;
import de.gurkenlabs.litiengine.resources.Resources;
import de.gurkenlabs.litiengine.util.TimeUtilities;
import de.gurkenlabs.litiengine.util.geom.GeometricUtilities;
import de.gurkenlabs.litiengine.util.io.FileUtilities;

public class Environment implements IEnvironment {
  private static final Logger log = Logger.getLogger(Environment.class.getName());
  private static final Map<String, IMapObjectLoader> mapObjectLoaders = new ConcurrentHashMap<>();

  private final Map<Integer, ICombatEntity> combatEntities = new ConcurrentHashMap<>();
  private final Map<Integer, IMobileEntity> mobileEntities = new ConcurrentHashMap<>();
  private final Map<RenderType, Map<Integer, IEntity>> entities = Collections.synchronizedMap(new EnumMap<>(RenderType.class));
  private final Map<String, Collection<IEntity>> entitiesByTag = new ConcurrentHashMap<>();

  private final Map<RenderType, Collection<EnvironmentRenderListener>> renderListeners = Collections.synchronizedMap(new EnumMap<>(RenderType.class));
  private final List<EnvironmentListener> listeners = new CopyOnWriteArrayList<>();
  private final List<EnvironmentEntityListener> entityListeners = new CopyOnWriteArrayList<>();

  private final Map<RenderType, Collection<IRenderable>> renderables = Collections.synchronizedMap(new EnumMap<>(RenderType.class));
  private final Collection<CollisionBox> colliders = ConcurrentHashMap.newKeySet();
  private final Collection<LightSource> lightSources = ConcurrentHashMap.newKeySet();
  private final Collection<StaticShadow> staticShadows = ConcurrentHashMap.newKeySet();
  private final Collection<Trigger> triggers = ConcurrentHashMap.newKeySet();
  private final Collection<Prop> props = ConcurrentHashMap.newKeySet();
  private final Collection<Emitter> emitters = ConcurrentHashMap.newKeySet();
  private final Collection<Creature> creatures = ConcurrentHashMap.newKeySet();
  private final Collection<Spawnpoint> spawnPoints = ConcurrentHashMap.newKeySet();
  private final Collection<MapArea> mapAreas = ConcurrentHashMap.newKeySet();

  private AmbientLight ambientLight;
  private StaticShadowLayer staticShadowLayer;
  private boolean loaded;
  private boolean initialized;
  private IMap map;

  private int localIdSequence = 0;

  static {
    registerDefaultMapObjectLoaders();
  }

  public Environment(final IMap map) {
    this();
    this.map = map;
    if (this.getMap() != null) {
      Game.getPhysicsEngine().setBounds(this.getMap().getBounds());
    }
  }

  public Environment(final String mapPath) {
    this();
<<<<<<< HEAD
    this.map = Resources.maps().get(FileUtilities.getFileName(mapPath));
    Game.getPhysicsEngine().setBounds(new Rectangle(this.getMap().getSizeInPixels()));
=======
    final IMap loadedMap = Game.getMap(FileUtilities.getFileName(mapPath));
    if (loadedMap == null) {
      this.map = MapLoader.load(mapPath);
    } else {
      this.map = loadedMap;
    }
    if (this.getMap() != null) {
      Game.getPhysicsEngine().setBounds(this.getMap().getBounds());
    }
>>>>>>> 67bbbfa3
  }

  private Environment() {
    for (RenderType renderType : RenderType.values()) {
      this.entities.put(renderType, new HashMap<>());
      this.renderListeners.put(renderType, new HashSet<>());
      this.renderables.put(renderType, new HashSet<>());
    }
  }

  @Override
  public void addRenderListener(RenderType renderType, EnvironmentRenderListener listener) {
    this.renderListeners.get(renderType).add(listener);
  }

  @Override
  public void removeRenderListener(EnvironmentRenderListener listener) {
    for (Collection<EnvironmentRenderListener> rends : this.renderListeners.values()) {
      rends.remove(listener);
    }
  }

  @Override
  public void addListener(EnvironmentListener listener) {
    this.listeners.add(listener);
  }

  @Override
  public void removeListener(EnvironmentListener listener) {
    this.listeners.remove(listener);
  }

  @Override
  public void addEntityListener(EnvironmentEntityListener listener) {
    this.entityListeners.add(listener);
  }

  @Override
  public void removeEntityListener(EnvironmentEntityListener listener) {
    this.entityListeners.remove(listener);
  }

  @Override
  public void add(final IEntity entity) {
    if (entity == null) {
      return;
    }

    // set local map id if none is set for the entity
    if (entity.getMapId() == 0) {
      entity.setMapId(this.getLocalMapId());
    }

    if (entity instanceof Emitter) {
      Emitter emitter = (Emitter) entity;
      this.addEmitter(emitter);
    }

    if (entity instanceof ICombatEntity) {
      this.combatEntities.put(entity.getMapId(), (ICombatEntity) entity);
    }

    if (entity instanceof IMobileEntity) {
      this.mobileEntities.put(entity.getMapId(), (IMobileEntity) entity);
    }

    if (entity instanceof Prop) {
      this.props.add((Prop) entity);
    }

    if (entity instanceof Creature) {
      this.creatures.add((Creature) entity);
    }

    if (entity instanceof CollisionBox) {
      this.colliders.add((CollisionBox) entity);
    }

    if (entity instanceof LightSource) {
      this.lightSources.add((LightSource) entity);
    }

    if (entity instanceof Trigger) {
      this.triggers.add((Trigger) entity);
    }

    if (entity instanceof Spawnpoint) {
      this.spawnPoints.add((Spawnpoint) entity);
    }

    if (entity instanceof StaticShadow) {
      this.staticShadows.add((StaticShadow) entity);
    } else if (entity instanceof MapArea) {
      this.mapAreas.add((MapArea) entity);
    }

    for (String rawTag : entity.getTags()) {
      if (rawTag == null) {
        continue;
      }

      final String tag = rawTag.trim().toLowerCase();
      if (tag.isEmpty()) {
        continue;
      }

      this.getEntitiesByTag().computeIfAbsent(tag, t -> new CopyOnWriteArrayList<>()).add(entity);
    }

    // if the environment has already been loaded,
    // we need to load the new entity manually
    if (this.loaded) {
      this.load(entity);
    }

    this.entities.get(entity.getRenderType()).put(entity.getMapId(), entity);

    this.fireEntityEvent(l -> l.entityAdded(entity));
  }

  private void addEmitter(Emitter emitter) {
    this.manageEmitterRenderables(emitter, (rends, instance) -> rends.add(instance));
    this.emitters.add(emitter);
  }

  private void removeEmitter(Emitter emitter) {
    this.manageEmitterRenderables(emitter, (rends, instance) -> rends.remove(instance));
    this.emitters.remove(emitter);
  }

  private void manageEmitterRenderables(Emitter emitter, BiConsumer<Collection<IRenderable>, IRenderable> cons) {
    for (RenderType renderType : RenderType.values()) {
      if (renderType == RenderType.NONE) {
        continue;
      }

      IRenderable renderable = emitter.getRenderable(renderType);
      if (renderable != null) {
        cons.accept(this.getRenderables(renderType), renderable);
      }
    }

    this.emitters.remove(emitter);
  }

  private void updateColorLayers(IEntity entity) {
    if (this.staticShadowLayer != null) {
      this.staticShadowLayer.updateSection(entity.getBoundingBox());
    }

    if (this.ambientLight != null) {
      this.ambientLight.updateSection(entity.getBoundingBox());
    }
  }

  @Override
  public void add(IRenderable renderable, RenderType renderType) {
    this.getRenderables(renderType).add(renderable);
  }

  @Override
  public Collection<IEntity> build(Blueprint blueprint, double x, double y) {
    return this.build(blueprint, new Point2D.Double(x, y));
  }

  @Override
  public Collection<IEntity> build(Blueprint blueprint, Point2D location) {
    Collection<IMapObject> mapObjects = blueprint.build(location);
    Collection<IEntity> loadedEntities = new ArrayList<>();
    for (IMapObject obj : mapObjects) {
      loadedEntities.addAll(this.load(obj));
    }

    return loadedEntities;
  }

  @Override
  public void clear() {
    Game.getPhysicsEngine().clear();
    this.dispose(this.getEntities());
    this.dispose(this.getTriggers());
    this.getCombatEntities().clear();
    this.getMobileEntities().clear();
    this.getLightSources().clear();
    this.getCollisionBoxes().clear();
    this.getSpawnPoints().clear();
    this.getAreas().clear();
    this.getTriggers().clear();
    this.getEntitiesByTag().clear();

    for (Map<Integer, IEntity> type : this.entities.values()) {
      type.clear();
    }

    this.initialized = false;

    this.fireEvent(l -> l.environmentCleared(this));
  }

  @Override
  public Collection<ICombatEntity> findCombatEntities(final Shape shape) {
    return this.findCombatEntities(shape, entity -> true);
  }

  @Override
  public Collection<ICombatEntity> findCombatEntities(final Shape shape, final Predicate<ICombatEntity> condition) {
    final Collection<ICombatEntity> foundCombatEntities = new ArrayList<>();
    if (shape == null) {
      return foundCombatEntities;
    }

    // for rectangle we can just use the intersects method
    if (shape instanceof Rectangle2D) {
      final Rectangle2D rect = (Rectangle2D) shape;
      for (final ICombatEntity combatEntity : this.getCombatEntities().stream().filter(condition).collect(Collectors.toList())) {
        if (combatEntity.getHitBox().intersects(rect)) {
          foundCombatEntities.add(combatEntity);
        }
      }

      return foundCombatEntities;
    }

    // for other shapes, we check if the shape's bounds intersect the hitbox and
    // if so, we then check if the actual shape intersects the hitbox
    for (final ICombatEntity combatEntity : this.getCombatEntities().stream().filter(condition).collect(Collectors.toList())) {
      if (combatEntity.getHitBox().intersects(shape.getBounds()) && GeometricUtilities.shapeIntersects(combatEntity.getHitBox(), shape)) {
        foundCombatEntities.add(combatEntity);
      }
    }

    return foundCombatEntities;
  }

  @Override
  public Collection<IEntity> findEntities(final Shape shape) {
    final Collection<IEntity> foundEntities = new ArrayList<>();
    if (shape == null) {
      return foundEntities;
    }
    if (shape instanceof Rectangle2D) {
      final Rectangle2D rect = (Rectangle2D) shape;
      for (final IEntity entity : this.getEntities()) {
        if (entity.getBoundingBox().intersects(rect)) {
          foundEntities.add(entity);
        }
      }
      return foundEntities;
    }
    // for other shapes, we check if the shape's bounds intersect the hitbox
    // and
    // if so, we then check if the actual shape intersects the hitbox
    for (final IEntity entity : this.getEntities()) {
      if (entity.getBoundingBox().intersects(shape.getBounds()) && GeometricUtilities.shapeIntersects(entity.getBoundingBox(), shape)) {
        foundEntities.add(entity);
      }
    }

    return foundEntities;
  }

  @Override
  public IEntity get(final int mapId) {
    for (Map<Integer, IEntity> type : this.entities.values()) {
      IEntity entity = type.get(mapId);
      if (entity != null) {
        return entity;
      }
    }

    return null;
  }

  @Override
  public List<IEntity> get(final int... mapIds) {
    final List<IEntity> foundEntities = new ArrayList<>();
    if (mapIds == null) {
      return foundEntities;
    }

    for (Map<Integer, IEntity> type : this.entities.values()) {
      for (int id : mapIds) {
        IEntity entity = type.get(id);
        if (entity != null) {
          foundEntities.add(entity);
        }
      }

    }
    return foundEntities;
  }

  @Override
  public <T extends IEntity> T get(Class<T> clss, int mapId) {
    IEntity ent = this.get(mapId);
    if (ent == null || !clss.isInstance(ent)) {
      return null;
    }

    return clss.cast(ent);
  }

  @Override
  public IEntity get(final String name) {
    if (name == null || name.isEmpty()) {
      return null;
    }

    for (Map<Integer, IEntity> type : this.entities.values()) {
      for (final IEntity entity : type.values()) {
        if (entity.getName() != null && entity.getName().equals(name)) {
          return entity;
        }
      }
    }

    return null;
  }

  @Override
  public <T extends IEntity> T get(Class<T> clss, String name) {
    IEntity ent = this.get(name);
    if (ent == null || !clss.isInstance(ent)) {
      return null;
    }

    return clss.cast(ent);
  }

  @Override
  public Collection<IEntity> getByTag(String... tags) {
    Collection<IEntity> foundEntities = new ArrayList<>();
    for (String rawTag : tags) {
      String tag = rawTag.toLowerCase();
      foundEntities.addAll(this.getEntitiesByTag().getOrDefault(tag, Arrays.asList()));
    }

    return foundEntities;
  }

  @Override
  public <T> Collection<T> getByTag(Class<? extends T> clss, String... tags) {
    Collection<T> foundEntities = new ArrayList<>();
    for (String rawTag : tags) {
      String tag = rawTag.toLowerCase();

      for (IEntity ent : this.getEntitiesByTag().getOrDefault(tag, Arrays.asList())) {
        if (!foundEntities.contains(ent) && clss.isInstance(ent)) {
          foundEntities.add(clss.cast(ent));
        }
      }

    }

    return foundEntities;
  }

  @Override
  public AmbientLight getAmbientLight() {
    return this.ambientLight;
  }

  @Override
  public Collection<MapArea> getAreas() {
    return this.mapAreas;
  }

  @Override
  public MapArea getArea(final int mapId) {
    return getById(this.getAreas(), mapId);
  }

  @Override
  public MapArea getArea(final String name) {
    return getByName(this.getAreas(), name);
  }

  @Override
  public Point2D getCenter() {
    return new Point2D.Double(this.getMap().getSizeInPixels().getWidth() / 2.0, this.getMap().getSizeInPixels().getHeight() / 2.0);
  }

  @Override
  public Collection<Emitter> getEmitters() {
    return this.emitters;
  }

  @Override
  public Emitter getEmitter(int mapId) {
    return getById(this.getEmitters(), mapId);
  }

  @Override
  public Emitter getEmitter(String name) {
    return getByName(this.getEmitters(), name);
  }

  @Override
  public Collection<CollisionBox> getCollisionBoxes() {
    return this.colliders;
  }

  @Override
  public CollisionBox getCollisionBox(int mapId) {
    return getById(this.getCollisionBoxes(), mapId);
  }

  @Override
  public CollisionBox getCollisionBox(String name) {
    return getByName(this.getCollisionBoxes(), name);
  }

  @Override
  public Collection<ICombatEntity> getCombatEntities() {
    return this.combatEntities.values();
  }

  @Override
  public ICombatEntity getCombatEntity(final int mapId) {
    return getById(this.getCombatEntities(), mapId);
  }

  @Override
  public ICombatEntity getCombatEntity(String name) {
    return getByName(this.getCombatEntities(), name);
  }

  @Override
  public Collection<IEntity> getEntities() {
    final ArrayList<IEntity> ent = new ArrayList<>();
    for (Map<Integer, IEntity> type : this.entities.values()) {
      ent.addAll(type.values());
    }

    return ent;
  }

  @Override
  public Collection<IEntity> getEntities(final RenderType renderType) {
    return this.entities.get(renderType).values();
  }

  public Map<String, Collection<IEntity>> getEntitiesByTag() {
    return this.entitiesByTag;
  }

  @Override
  public <T> Collection<T> getByType(Class<? extends T> cls) {
    Collection<T> foundEntities = new ArrayList<>();
    for (IEntity ent : this.getEntities()) {
      if (cls.isInstance(ent)) {
        foundEntities.add(cls.cast(ent));
      }
    }

    return foundEntities;
  }

  @Override
  public Collection<LightSource> getLightSources() {
    return this.lightSources;
  }

  @Override
  public LightSource getLightSource(final int mapId) {
    return getById(this.getLightSources(), mapId);
  }

  @Override
  public LightSource getLightSource(String name) {
    return getByName(this.getLightSources(), name);
  }

  /**
   * Negative map ids are only used locally.
   */
  @Override
  public synchronized int getLocalMapId() {
    return --localIdSequence;
  }

  @Override
  public IMap getMap() {
    return this.map;
  }

  @Override
  public Collection<IMobileEntity> getMobileEntities() {
    return this.mobileEntities.values();
  }

  @Override
  public IMobileEntity getMobileEntity(final int mapId) {
    return getById(this.getMobileEntities(), mapId);
  }

  @Override
  public IMobileEntity getMobileEntity(String name) {
    return getByName(this.getMobileEntities(), name);
  }

  @Override
  public synchronized int getNextMapId() {
    int maxMapID = MapUtilities.getMaxMapId(this.getMap());
    return ++maxMapID;
  }

  @Override
  public Collection<IRenderable> getRenderables(RenderType renderType) {
    return this.renderables.get(renderType);
  }

  @Override
  public Collection<Prop> getProps() {
    return this.props;
  }

  @Override
  public Prop getProp(int mapId) {
    return getById(this.getProps(), mapId);
  }

  @Override
  public Prop getProp(String name) {
    return getByName(this.getProps(), name);
  }

  @Override
  public Creature getCreature(int mapId) {
    return getById(this.getCreatures(), mapId);
  }

  @Override
  public Creature getCreature(String name) {
    return getByName(this.getCreatures(), name);
  }

  @Override
  public Collection<Creature> getCreatures() {
    return this.creatures;
  }

  @Override
  public Spawnpoint getSpawnpoint(final int mapId) {
    return getById(this.getSpawnPoints(), mapId);
  }

  @Override
  public Spawnpoint getSpawnpoint(final String name) {
    return getByName(this.getSpawnPoints(), name);
  }

  @Override
  public Collection<Spawnpoint> getSpawnPoints() {
    return this.spawnPoints;
  }

  @Override
  public Collection<StaticShadow> getStaticShadows() {
    return this.staticShadows;
  }

  @Override
  public StaticShadow getStaticShadow(int mapId) {
    return getById(this.getStaticShadows(), mapId);
  }

  @Override
  public StaticShadow getStaticShadow(String name) {
    return getByName(this.getStaticShadows(), name);
  }

  @Override
  public StaticShadowLayer getStaticShadowLayer() {
    return this.staticShadowLayer;
  }

  @Override
  public Trigger getTrigger(final int mapId) {
    return getById(this.getTriggers(), mapId);
  }

  @Override
  public Trigger getTrigger(final String name) {
    return getByName(this.getTriggers(), name);
  }

  @Override
  public Collection<Trigger> getTriggers() {
    return this.triggers;
  }

  @Override
  public Collection<String> getUsedTags() {
    final Collection<String> tags = new ArrayList<>(this.getEntitiesByTag().keySet());

    return tags;
  }

  @Override
  public final void init() {
    if (this.initialized) {
      return;
    }

    if (this.getMap() != null) {
      this.loadMapObjects();
      this.addStaticShadows();
      this.addAmbientLight();
    }

    this.fireEvent(l -> l.environmentInitialized(this));
    this.initialized = true;
  }

  @Override
  public boolean isLoaded() {
    return this.loaded;
  }

  @Override
  public void load() {
    this.init();
    if (this.loaded) {
      return;
    }

    if (this.getMap() != null) {
      Game.getPhysicsEngine().setBounds(new Rectangle2D.Double(0, 0, this.getMap().getSizeInPixels().getWidth(), this.getMap().getSizeInPixels().getHeight()));
    }

    if (this.getMap() != null) {
      if (this.getMap().getBackgroundColor() != null) {
        Game.getScreenManager().getRenderComponent().setBackground(this.getMap().getBackgroundColor());
      }
    } else {
      Game.getScreenManager().getRenderComponent().setBackground(Color.BLACK);
    }

    for (final IEntity entity : this.getEntities()) {
      this.load(entity);
    }

    this.loaded = true;
    this.fireEvent(l -> l.environmentLoaded(this));
  }

  @Override
  public void loadFromMap(final int mapId) {
    for (final IMapObjectLayer layer : this.getMap().getMapObjectLayers()) {
      Optional<IMapObject> opt = layer.getMapObjects().stream().filter(mapObject -> mapObject.getType() != null && !mapObject.getType().isEmpty() && mapObject.getId() == mapId).findFirst();
      if (opt.isPresent()) {
        this.load(opt.get());
        break;
      }
    }
  }

  /**
   * Registers a custom loader instance that is responsible for loading and initializing entities of the defined
   * MapObjectType.
   * <br>
   * <br>
   * There can only be one loader for a particular type. Calling this method again for the same type will overwrite the previously registered loader.
   * 
   * @param mapObjectLoader
   *          The MapObjectLoader instance to be registered.
   * 
   * @see IMapObjectLoader#getMapObjectType()
   */
  public static void registerMapObjectLoader(IMapObjectLoader mapObjectLoader) {
    mapObjectLoaders.put(mapObjectLoader.getMapObjectType(), mapObjectLoader);
  }

  /**
   * Registers a custom <code>IEntity</code> implementation to support being loaded from an <code>IMap</code> instance.
   * Note that the specified class needs to be accessible in a static manner. Inner classes that aren't declared statically are not supported.
   * 
   * This is an overload of the {@link #registerCustomEntityType(Class)} method that allows to explicitly specify the <code>MapObjectType</code>
   * without
   * having to provide an <code>EntityInfo</code> annotation containing this information.
   * 
   * @param <T>
   *          The type of the custom entity.
   * @param mapObjectType
   *          The custom mapobjectType that is used by <code>IMapObjects</code> to determine the target entity implementation.
   * @param entityType
   *          The class type of the custom entity implementation.
   * 
   * @see IMapObject#getType()
   * @see EntityInfo#customMapObjectType()
   */
  public static <T extends IEntity> void registerCustomEntityType(String mapObjectType, Class<T> entityType) {
    CustomMapObjectLoader mapObjectLoader = new CustomMapObjectLoader(mapObjectType, entityType);
    registerMapObjectLoader(mapObjectLoader);
  }

  /**
   * Registers a custom <code>IEntity</code> implementation to support being loaded from an <code>IMap</code> instance.
   * Note that the specified class needs to be accessible in a static manner. Inner classes that aren't declared statically are not supported.
   * 
   * This implementation uses the provided <code>EntityInfo.customMapObjectType()</code> to determine for which type the specified class should be
   * used.
   * 
   * @param <T>
   *          The type of the custom entity.
   * @param entityType
   *          The class type of the custom entity implementation.
   * 
   * @see Environment#registerCustomEntityType(String, Class)
   * @see IMapObject#getType()
   * @see EntityInfo#customMapObjectType()
   */
  public static <T extends IEntity> void registerCustomEntityType(Class<T> entityType) {
    EntityInfo info = entityType.getAnnotation(EntityInfo.class);
    if (info == null || info.customMapObjectType().isEmpty()) {
      throw new IllegalArgumentException(
          "Cannot register a custom entity type without the related EntityInfo.customMapObjectType being specified.\nAdd an EntityInfo annotation to the " + entityType + " class and provide the required information or use the registerCustomEntityType overload and provide the type explicitly.");
    }

    registerCustomEntityType(info.customMapObjectType(), entityType);
  }

  @Override
  public void reloadFromMap(final int mapId) {
    this.remove(mapId);
    this.loadFromMap(mapId);
  }

  @Override
  public void remove(final IEntity entity) {
    if (entity == null) {
      return;
    }

    if (this.entities.get(entity.getRenderType()) != null) {
      this.entities.get(entity.getRenderType()).entrySet().removeIf(e -> e.getValue().getMapId() == entity.getMapId());
    }

    for (String tag : entity.getTags()) {
      this.getEntitiesByTag().get(tag).remove(entity);

      if (this.getEntitiesByTag().get(tag).isEmpty()) {
        this.getEntitiesByTag().remove(tag);
      }
    }

    if (entity instanceof Emitter) {
      Emitter emitter = (Emitter) entity;
      this.removeEmitter(emitter);
    }

    if (entity instanceof MapArea) {
      this.mapAreas.remove(entity);
    }

    if (entity instanceof Prop) {
      this.props.remove(entity);
    }

    if (entity instanceof Creature) {
      this.creatures.remove(entity);
    }

    if (entity instanceof CollisionBox) {
      this.colliders.remove(entity);
      this.staticShadows.removeIf(x -> x.getOrigin() != null && x.getOrigin().equals(entity));
    }

    if (entity instanceof LightSource) {
      this.lightSources.remove(entity);
      this.updateColorLayers(entity);
    }

    if (entity instanceof Trigger) {
      this.triggers.remove(entity);
    }

    if (entity instanceof Spawnpoint) {
      this.spawnPoints.remove(entity);
    }

    if (entity instanceof StaticShadow) {
      this.staticShadows.remove(entity);
      this.updateColorLayers(entity);
    }

    if (entity instanceof IMobileEntity) {
      this.mobileEntities.values().remove(entity);
    }

    if (entity instanceof ICombatEntity) {
      this.combatEntities.values().remove(entity);
    }

    this.unload(entity);

    this.fireEntityEvent(l -> l.entityRemoved(entity));
  }

  @Override
  public void remove(final int mapId) {
    final IEntity ent = this.get(mapId);
    if (ent == null) {
      return;
    }

    this.remove(ent);
  }

  @Override
  public void remove(String name) {
    final IEntity ent = this.get(name);
    if (ent == null) {
      return;
    }

    this.remove(ent);
  }

  @Override
  public <T extends IEntity> void remove(Collection<T> entities) {
    if (entities == null) {
      return;
    }

    for (T ent : entities) {
      this.remove(ent);
    }
  }

  @Override
  public void removeRenderable(final IRenderable renderable) {
    for (Collection<IRenderable> rends : this.renderables.values()) {
      rends.remove(renderable);
    }
  }

  @Override
  public void render(final Graphics2D g) {
    g.scale(Game.getCamera().getRenderScale(), Game.getCamera().getRenderScale());

    StringBuilder renderDetails = new StringBuilder();
    long renderStart = System.nanoTime();

    renderDetails.append(this.render(g, RenderType.BACKGROUND));

    renderDetails.append(this.render(g, RenderType.GROUND));
    if (Game.getConfiguration().debug().isDebug()) {
      DebugRenderer.renderMapDebugInfo(g, this.getMap());
    }

    renderDetails.append(this.render(g, RenderType.SURFACE));

    renderDetails.append(this.render(g, RenderType.NORMAL));

    long shadowRenderStart = System.nanoTime();
    if (this.getStaticShadows().stream().anyMatch(x -> x.getShadowType() != StaticShadowType.NONE)) {
      this.getStaticShadowLayer().render(g);
    }

    final double shadowTime = TimeUtilities.nanoToMs(System.nanoTime() - shadowRenderStart);

    renderDetails.append(this.render(g, RenderType.OVERLAY));

    long ambientStart = System.nanoTime();
    if (Game.getConfiguration().graphics().getGraphicQuality().ordinal() >= Quality.MEDIUM.ordinal() && this.getAmbientLight() != null && this.getAmbientLight().getColor().getAlpha() != 0) {
      this.getAmbientLight().render(g);
    }

    final double ambientTime = TimeUtilities.nanoToMs(System.nanoTime() - ambientStart);

    renderDetails.append(this.render(g, RenderType.UI));

    if (Game.getConfiguration().debug().isLogDetailedRenderTimes()) {
      final double totalRenderTime = TimeUtilities.nanoToMs(System.nanoTime() - renderStart);
      log.log(Level.INFO, "total render time: {0}ms \n{1} \tSHADOWS: {2}ms \n\tAMBIENT: {3}ms ", new Object[] { totalRenderTime, renderDetails, shadowTime, ambientTime });
    }

    g.scale(1.0 / Game.getCamera().getRenderScale(), 1.0 / Game.getCamera().getRenderScale());
  }

  private void fireEvent(Consumer<EnvironmentListener> cons) {
    for (EnvironmentListener listener : this.listeners) {
      cons.accept(listener);
    }
  }

  private void fireRenderEvent(Graphics2D g, RenderType type) {
    for (EnvironmentRenderListener listener : this.renderListeners.get(type)) {
      listener.rendered(g, type);
    }
  }

  private void fireEntityEvent(Consumer<EnvironmentEntityListener> cons) {
    for (EnvironmentEntityListener listener : this.entityListeners) {
      cons.accept(listener);
    }
  }

  @Override
  public void unload() {
    if (!this.loaded) {
      return;
    }

    // unregister all updatable entities from the current environment
    for (final IEntity entity : this.getEntities()) {
      this.unload(entity);
    }

    if (Game.getScreenManager() != null && Game.getScreenManager().getRenderComponent() != null) {
      Game.getScreenManager().getRenderComponent().setBackground(RenderComponent.DEFAULT_BACKGROUND_COLOR);
    }

    this.loaded = false;
    this.fireEvent(l -> l.environmentUnloaded(this));
  }

  @Override
  public Collection<IEntity> load(final IMapObject mapObject) {
    IMapObjectLoader loader = mapObjectLoaders.get(mapObject.getType());
    if (loader != null) {
      Collection<IEntity> loadedEntities = loader.load(this, mapObject);
      for (IEntity entity : loadedEntities) {
        if (entity != null) {
          this.add(entity);
        }
      }

      return loadedEntities;
    }

    return new ArrayList<>();
  }

  private static <T extends IEntity> T getById(Collection<T> entities, int mapId) {
    for (final T m : entities) {
      if (m.getMapId() == mapId) {
        return m;
      }
    }

    return null;
  }

  private static <T extends IEntity> T getByName(Collection<T> entities, String name) {
    if (name == null || name.isEmpty()) {
      return null;
    }

    for (final T m : entities) {
      if (m.getName() != null && m.getName().equals(name)) {
        return m;
      }
    }
    return null;
  }

  private String render(Graphics2D g, RenderType renderType) {
    long renderStart = System.nanoTime();

    // 1. Render map layers
    Game.getRenderEngine().render(g, this.getMap(), renderType);

    // 2. Render renderables
    for (final IRenderable rend : this.getRenderables(renderType)) {
      rend.render(g);
    }

    // 3. Render entities
    Game.getRenderEngine().renderEntities(g, this.entities.get(renderType).values(), renderType == RenderType.NORMAL);

    // 4. fire event
    this.fireRenderEvent(g, renderType);

    if (Game.getConfiguration().debug().isLogDetailedRenderTimes()) {
      final double renderTime = TimeUtilities.nanoToMs(System.nanoTime() - renderStart);
      return "\t" + renderType + ": " + renderTime + "ms ("
          + this.getMap().getRenderLayers().stream().filter(m -> m.getRenderType() == renderType).count() + " layers, "
          + this.getRenderables(renderType).size() + " renderables, "
          + this.entities.get(renderType).size() + " entities)\n";
    }

    return null;
  }

  private void addAmbientLight() {
    final Color ambientColor = this.getMap().getColorValue(MapProperty.AMBIENTCOLOR, AmbientLight.DEFAULT_COLOR);
    this.ambientLight = new AmbientLight(this, ambientColor);
  }

  private void addStaticShadows() {
    final Color color = this.getMap().getColorValue(MapProperty.SHADOWCOLOR, StaticShadow.DEFAULT_COLOR);
    this.staticShadowLayer = new StaticShadowLayer(this, color);
  }

  private void dispose(final Collection<? extends IEntity> entities) {
    for (final IEntity entity : entities) {
      if (entity instanceof IUpdateable) {
        Game.getLoop().detach((IUpdateable) entity);
      }

      entity.detachControllers();
    }
  }

  /**
   * Loads the specified entity by performing the following steps:
   * <ol>
   * <li>add to physics engine</li>
   * <li>register entity for update</li>
   * <li>register animation controller for update</li>
   * <li>register movement controller for update</li>
   * <li>register AI controller for update</li>
   * </ol>
   *
   * @param entity
   */
  private void load(final IEntity entity) {
    // 1. add to physics engine
    this.loadPhysicsEntity(entity);

    // 2. register for update or activate
    this.loadUpdatableOrEmitterEntity(entity);

    // 3. attach all controllers
    entity.attachControllers();

    if (entity instanceof LightSource || entity instanceof StaticShadow) {
      this.updateColorLayers(entity);
    }

    entity.loaded();
  }

  private void loadPhysicsEntity(IEntity entity) {
    if (entity instanceof CollisionBox) {
      final CollisionBox coll = (CollisionBox) entity;
      if (coll.isObstacle()) {
        Game.getPhysicsEngine().add(coll.getBoundingBox());
      } else {
        Game.getPhysicsEngine().add(coll);
      }
    } else if (entity instanceof ICollisionEntity) {
      final ICollisionEntity coll = (ICollisionEntity) entity;
      if (coll.hasCollision()) {
        Game.getPhysicsEngine().add(coll);
      }
    }
  }

  private void loadUpdatableOrEmitterEntity(IEntity entity) {
    if (entity instanceof Emitter) {
      final Emitter emitter = (Emitter) entity;
      if (emitter.isActivateOnInit()) {
        emitter.activate();
      }
    } else if (entity instanceof IUpdateable) {
      Game.getLoop().attach((IUpdateable) entity);
    }
  }

  private void loadMapObjects() {
    for (final IMapObjectLayer layer : this.getMap().getMapObjectLayers()) {
      for (final IMapObject mapObject : layer.getMapObjects()) {
        if (mapObject.getType() == null || mapObject.getType().isEmpty()) {
          continue;
        }

        this.load(mapObject);
      }
    }
  }

  private static void registerDefaultMapObjectLoaders() {
    registerMapObjectLoader(new PropMapObjectLoader());
    registerMapObjectLoader(new CollisionBoxMapObjectLoader());
    registerMapObjectLoader(new TriggerMapObjectLoader());
    registerMapObjectLoader(new EmitterMapObjectLoader());
    registerMapObjectLoader(new LightSourceMapObjectLoader());
    registerMapObjectLoader(new SpawnpointMapObjectLoader());
    registerMapObjectLoader(new MapAreaMapObjectLoader());
    registerMapObjectLoader(new StaticShadowMapObjectLoader());
    registerMapObjectLoader(new CreatureMapObjectLoader());
  }

  /**
   * Unload the specified entity by performing the following steps:
   * <ol>
   * <li>remove entities from physics engine</li>
   * <li>unregister units from update</li>
   * <li>unregister ai controller from update</li>
   * <li>unregister animation controller from update</li>
   * <li>unregister movement controller from update</li>
   * </ol>
   *
   * @param entity
   */
  private void unload(final IEntity entity) {
    // 1. remove from physics engine
    if (entity instanceof CollisionBox) {
      final CollisionBox coll = (CollisionBox) entity;
      if (coll.isObstacle()) {
        Game.getPhysicsEngine().remove(coll.getBoundingBox());
      } else {
        Game.getPhysicsEngine().remove(coll);
      }
    } else if (entity instanceof ICollisionEntity) {
      final ICollisionEntity coll = (ICollisionEntity) entity;
      Game.getPhysicsEngine().remove(coll);
    }

    // 2. unregister from update
    if (entity instanceof IUpdateable) {
      Game.getLoop().detach((IUpdateable) entity);
    }

    // 3. detach all controllers
    entity.detachControllers();

    if (entity instanceof Emitter) {
      Emitter em = (Emitter) entity;
      em.deactivate();
    }

    entity.removed();
  }
}<|MERGE_RESOLUTION|>--- conflicted
+++ resolved
@@ -1,1250 +1,1240 @@
-package de.gurkenlabs.litiengine.environment;
-
-import java.awt.Color;
-import java.awt.Graphics2D;
-import java.awt.Shape;
-import java.awt.geom.Point2D;
-import java.awt.geom.Rectangle2D;
-import java.util.ArrayList;
-import java.util.Arrays;
-import java.util.Collection;
-import java.util.Collections;
-import java.util.EnumMap;
-import java.util.HashMap;
-import java.util.HashSet;
-import java.util.List;
-import java.util.Map;
-import java.util.Optional;
-import java.util.concurrent.ConcurrentHashMap;
-import java.util.concurrent.CopyOnWriteArrayList;
-import java.util.function.BiConsumer;
-import java.util.function.Consumer;
-import java.util.function.Predicate;
-import java.util.logging.Level;
-import java.util.logging.Logger;
-import java.util.stream.Collectors;
-
-import de.gurkenlabs.litiengine.Game;
-import de.gurkenlabs.litiengine.IUpdateable;
-import de.gurkenlabs.litiengine.annotation.EntityInfo;
-import de.gurkenlabs.litiengine.configuration.Quality;
-import de.gurkenlabs.litiengine.entities.CollisionBox;
-import de.gurkenlabs.litiengine.entities.Creature;
-import de.gurkenlabs.litiengine.entities.ICollisionEntity;
-import de.gurkenlabs.litiengine.entities.ICombatEntity;
-import de.gurkenlabs.litiengine.entities.IEntity;
-import de.gurkenlabs.litiengine.entities.IMobileEntity;
-import de.gurkenlabs.litiengine.entities.LightSource;
-import de.gurkenlabs.litiengine.entities.MapArea;
-import de.gurkenlabs.litiengine.entities.Prop;
-import de.gurkenlabs.litiengine.entities.Spawnpoint;
-import de.gurkenlabs.litiengine.entities.StaticShadow;
-import de.gurkenlabs.litiengine.entities.Trigger;
-import de.gurkenlabs.litiengine.environment.tilemap.IMap;
-import de.gurkenlabs.litiengine.environment.tilemap.IMapObject;
-import de.gurkenlabs.litiengine.environment.tilemap.IMapObjectLayer;
-import de.gurkenlabs.litiengine.environment.tilemap.MapProperty;
-import de.gurkenlabs.litiengine.environment.tilemap.MapUtilities;
-import de.gurkenlabs.litiengine.environment.tilemap.xml.Blueprint;
-import de.gurkenlabs.litiengine.graphics.AmbientLight;
-import de.gurkenlabs.litiengine.graphics.DebugRenderer;
-import de.gurkenlabs.litiengine.graphics.IRenderable;
-import de.gurkenlabs.litiengine.graphics.RenderComponent;
-import de.gurkenlabs.litiengine.graphics.RenderType;
-import de.gurkenlabs.litiengine.graphics.StaticShadowLayer;
-import de.gurkenlabs.litiengine.graphics.StaticShadowType;
-import de.gurkenlabs.litiengine.graphics.emitters.Emitter;
-import de.gurkenlabs.litiengine.resources.Resources;
-import de.gurkenlabs.litiengine.util.TimeUtilities;
-import de.gurkenlabs.litiengine.util.geom.GeometricUtilities;
-import de.gurkenlabs.litiengine.util.io.FileUtilities;
-
-public class Environment implements IEnvironment {
-  private static final Logger log = Logger.getLogger(Environment.class.getName());
-  private static final Map<String, IMapObjectLoader> mapObjectLoaders = new ConcurrentHashMap<>();
-
-  private final Map<Integer, ICombatEntity> combatEntities = new ConcurrentHashMap<>();
-  private final Map<Integer, IMobileEntity> mobileEntities = new ConcurrentHashMap<>();
-  private final Map<RenderType, Map<Integer, IEntity>> entities = Collections.synchronizedMap(new EnumMap<>(RenderType.class));
-  private final Map<String, Collection<IEntity>> entitiesByTag = new ConcurrentHashMap<>();
-
-  private final Map<RenderType, Collection<EnvironmentRenderListener>> renderListeners = Collections.synchronizedMap(new EnumMap<>(RenderType.class));
-  private final List<EnvironmentListener> listeners = new CopyOnWriteArrayList<>();
-  private final List<EnvironmentEntityListener> entityListeners = new CopyOnWriteArrayList<>();
-
-  private final Map<RenderType, Collection<IRenderable>> renderables = Collections.synchronizedMap(new EnumMap<>(RenderType.class));
-  private final Collection<CollisionBox> colliders = ConcurrentHashMap.newKeySet();
-  private final Collection<LightSource> lightSources = ConcurrentHashMap.newKeySet();
-  private final Collection<StaticShadow> staticShadows = ConcurrentHashMap.newKeySet();
-  private final Collection<Trigger> triggers = ConcurrentHashMap.newKeySet();
-  private final Collection<Prop> props = ConcurrentHashMap.newKeySet();
-  private final Collection<Emitter> emitters = ConcurrentHashMap.newKeySet();
-  private final Collection<Creature> creatures = ConcurrentHashMap.newKeySet();
-  private final Collection<Spawnpoint> spawnPoints = ConcurrentHashMap.newKeySet();
-  private final Collection<MapArea> mapAreas = ConcurrentHashMap.newKeySet();
-
-  private AmbientLight ambientLight;
-  private StaticShadowLayer staticShadowLayer;
-  private boolean loaded;
-  private boolean initialized;
-  private IMap map;
-
-  private int localIdSequence = 0;
-
-  static {
-    registerDefaultMapObjectLoaders();
-  }
-
-  public Environment(final IMap map) {
-    this();
-    this.map = map;
-    if (this.getMap() != null) {
-      Game.getPhysicsEngine().setBounds(this.getMap().getBounds());
-    }
-  }
-
-  public Environment(final String mapPath) {
-    this();
-<<<<<<< HEAD
-    this.map = Resources.maps().get(FileUtilities.getFileName(mapPath));
-    Game.getPhysicsEngine().setBounds(new Rectangle(this.getMap().getSizeInPixels()));
-=======
-    final IMap loadedMap = Game.getMap(FileUtilities.getFileName(mapPath));
-    if (loadedMap == null) {
-      this.map = MapLoader.load(mapPath);
-    } else {
-      this.map = loadedMap;
-    }
-    if (this.getMap() != null) {
-      Game.getPhysicsEngine().setBounds(this.getMap().getBounds());
-    }
->>>>>>> 67bbbfa3
-  }
-
-  private Environment() {
-    for (RenderType renderType : RenderType.values()) {
-      this.entities.put(renderType, new HashMap<>());
-      this.renderListeners.put(renderType, new HashSet<>());
-      this.renderables.put(renderType, new HashSet<>());
-    }
-  }
-
-  @Override
-  public void addRenderListener(RenderType renderType, EnvironmentRenderListener listener) {
-    this.renderListeners.get(renderType).add(listener);
-  }
-
-  @Override
-  public void removeRenderListener(EnvironmentRenderListener listener) {
-    for (Collection<EnvironmentRenderListener> rends : this.renderListeners.values()) {
-      rends.remove(listener);
-    }
-  }
-
-  @Override
-  public void addListener(EnvironmentListener listener) {
-    this.listeners.add(listener);
-  }
-
-  @Override
-  public void removeListener(EnvironmentListener listener) {
-    this.listeners.remove(listener);
-  }
-
-  @Override
-  public void addEntityListener(EnvironmentEntityListener listener) {
-    this.entityListeners.add(listener);
-  }
-
-  @Override
-  public void removeEntityListener(EnvironmentEntityListener listener) {
-    this.entityListeners.remove(listener);
-  }
-
-  @Override
-  public void add(final IEntity entity) {
-    if (entity == null) {
-      return;
-    }
-
-    // set local map id if none is set for the entity
-    if (entity.getMapId() == 0) {
-      entity.setMapId(this.getLocalMapId());
-    }
-
-    if (entity instanceof Emitter) {
-      Emitter emitter = (Emitter) entity;
-      this.addEmitter(emitter);
-    }
-
-    if (entity instanceof ICombatEntity) {
-      this.combatEntities.put(entity.getMapId(), (ICombatEntity) entity);
-    }
-
-    if (entity instanceof IMobileEntity) {
-      this.mobileEntities.put(entity.getMapId(), (IMobileEntity) entity);
-    }
-
-    if (entity instanceof Prop) {
-      this.props.add((Prop) entity);
-    }
-
-    if (entity instanceof Creature) {
-      this.creatures.add((Creature) entity);
-    }
-
-    if (entity instanceof CollisionBox) {
-      this.colliders.add((CollisionBox) entity);
-    }
-
-    if (entity instanceof LightSource) {
-      this.lightSources.add((LightSource) entity);
-    }
-
-    if (entity instanceof Trigger) {
-      this.triggers.add((Trigger) entity);
-    }
-
-    if (entity instanceof Spawnpoint) {
-      this.spawnPoints.add((Spawnpoint) entity);
-    }
-
-    if (entity instanceof StaticShadow) {
-      this.staticShadows.add((StaticShadow) entity);
-    } else if (entity instanceof MapArea) {
-      this.mapAreas.add((MapArea) entity);
-    }
-
-    for (String rawTag : entity.getTags()) {
-      if (rawTag == null) {
-        continue;
-      }
-
-      final String tag = rawTag.trim().toLowerCase();
-      if (tag.isEmpty()) {
-        continue;
-      }
-
-      this.getEntitiesByTag().computeIfAbsent(tag, t -> new CopyOnWriteArrayList<>()).add(entity);
-    }
-
-    // if the environment has already been loaded,
-    // we need to load the new entity manually
-    if (this.loaded) {
-      this.load(entity);
-    }
-
-    this.entities.get(entity.getRenderType()).put(entity.getMapId(), entity);
-
-    this.fireEntityEvent(l -> l.entityAdded(entity));
-  }
-
-  private void addEmitter(Emitter emitter) {
-    this.manageEmitterRenderables(emitter, (rends, instance) -> rends.add(instance));
-    this.emitters.add(emitter);
-  }
-
-  private void removeEmitter(Emitter emitter) {
-    this.manageEmitterRenderables(emitter, (rends, instance) -> rends.remove(instance));
-    this.emitters.remove(emitter);
-  }
-
-  private void manageEmitterRenderables(Emitter emitter, BiConsumer<Collection<IRenderable>, IRenderable> cons) {
-    for (RenderType renderType : RenderType.values()) {
-      if (renderType == RenderType.NONE) {
-        continue;
-      }
-
-      IRenderable renderable = emitter.getRenderable(renderType);
-      if (renderable != null) {
-        cons.accept(this.getRenderables(renderType), renderable);
-      }
-    }
-
-    this.emitters.remove(emitter);
-  }
-
-  private void updateColorLayers(IEntity entity) {
-    if (this.staticShadowLayer != null) {
-      this.staticShadowLayer.updateSection(entity.getBoundingBox());
-    }
-
-    if (this.ambientLight != null) {
-      this.ambientLight.updateSection(entity.getBoundingBox());
-    }
-  }
-
-  @Override
-  public void add(IRenderable renderable, RenderType renderType) {
-    this.getRenderables(renderType).add(renderable);
-  }
-
-  @Override
-  public Collection<IEntity> build(Blueprint blueprint, double x, double y) {
-    return this.build(blueprint, new Point2D.Double(x, y));
-  }
-
-  @Override
-  public Collection<IEntity> build(Blueprint blueprint, Point2D location) {
-    Collection<IMapObject> mapObjects = blueprint.build(location);
-    Collection<IEntity> loadedEntities = new ArrayList<>();
-    for (IMapObject obj : mapObjects) {
-      loadedEntities.addAll(this.load(obj));
-    }
-
-    return loadedEntities;
-  }
-
-  @Override
-  public void clear() {
-    Game.getPhysicsEngine().clear();
-    this.dispose(this.getEntities());
-    this.dispose(this.getTriggers());
-    this.getCombatEntities().clear();
-    this.getMobileEntities().clear();
-    this.getLightSources().clear();
-    this.getCollisionBoxes().clear();
-    this.getSpawnPoints().clear();
-    this.getAreas().clear();
-    this.getTriggers().clear();
-    this.getEntitiesByTag().clear();
-
-    for (Map<Integer, IEntity> type : this.entities.values()) {
-      type.clear();
-    }
-
-    this.initialized = false;
-
-    this.fireEvent(l -> l.environmentCleared(this));
-  }
-
-  @Override
-  public Collection<ICombatEntity> findCombatEntities(final Shape shape) {
-    return this.findCombatEntities(shape, entity -> true);
-  }
-
-  @Override
-  public Collection<ICombatEntity> findCombatEntities(final Shape shape, final Predicate<ICombatEntity> condition) {
-    final Collection<ICombatEntity> foundCombatEntities = new ArrayList<>();
-    if (shape == null) {
-      return foundCombatEntities;
-    }
-
-    // for rectangle we can just use the intersects method
-    if (shape instanceof Rectangle2D) {
-      final Rectangle2D rect = (Rectangle2D) shape;
-      for (final ICombatEntity combatEntity : this.getCombatEntities().stream().filter(condition).collect(Collectors.toList())) {
-        if (combatEntity.getHitBox().intersects(rect)) {
-          foundCombatEntities.add(combatEntity);
-        }
-      }
-
-      return foundCombatEntities;
-    }
-
-    // for other shapes, we check if the shape's bounds intersect the hitbox and
-    // if so, we then check if the actual shape intersects the hitbox
-    for (final ICombatEntity combatEntity : this.getCombatEntities().stream().filter(condition).collect(Collectors.toList())) {
-      if (combatEntity.getHitBox().intersects(shape.getBounds()) && GeometricUtilities.shapeIntersects(combatEntity.getHitBox(), shape)) {
-        foundCombatEntities.add(combatEntity);
-      }
-    }
-
-    return foundCombatEntities;
-  }
-
-  @Override
-  public Collection<IEntity> findEntities(final Shape shape) {
-    final Collection<IEntity> foundEntities = new ArrayList<>();
-    if (shape == null) {
-      return foundEntities;
-    }
-    if (shape instanceof Rectangle2D) {
-      final Rectangle2D rect = (Rectangle2D) shape;
-      for (final IEntity entity : this.getEntities()) {
-        if (entity.getBoundingBox().intersects(rect)) {
-          foundEntities.add(entity);
-        }
-      }
-      return foundEntities;
-    }
-    // for other shapes, we check if the shape's bounds intersect the hitbox
-    // and
-    // if so, we then check if the actual shape intersects the hitbox
-    for (final IEntity entity : this.getEntities()) {
-      if (entity.getBoundingBox().intersects(shape.getBounds()) && GeometricUtilities.shapeIntersects(entity.getBoundingBox(), shape)) {
-        foundEntities.add(entity);
-      }
-    }
-
-    return foundEntities;
-  }
-
-  @Override
-  public IEntity get(final int mapId) {
-    for (Map<Integer, IEntity> type : this.entities.values()) {
-      IEntity entity = type.get(mapId);
-      if (entity != null) {
-        return entity;
-      }
-    }
-
-    return null;
-  }
-
-  @Override
-  public List<IEntity> get(final int... mapIds) {
-    final List<IEntity> foundEntities = new ArrayList<>();
-    if (mapIds == null) {
-      return foundEntities;
-    }
-
-    for (Map<Integer, IEntity> type : this.entities.values()) {
-      for (int id : mapIds) {
-        IEntity entity = type.get(id);
-        if (entity != null) {
-          foundEntities.add(entity);
-        }
-      }
-
-    }
-    return foundEntities;
-  }
-
-  @Override
-  public <T extends IEntity> T get(Class<T> clss, int mapId) {
-    IEntity ent = this.get(mapId);
-    if (ent == null || !clss.isInstance(ent)) {
-      return null;
-    }
-
-    return clss.cast(ent);
-  }
-
-  @Override
-  public IEntity get(final String name) {
-    if (name == null || name.isEmpty()) {
-      return null;
-    }
-
-    for (Map<Integer, IEntity> type : this.entities.values()) {
-      for (final IEntity entity : type.values()) {
-        if (entity.getName() != null && entity.getName().equals(name)) {
-          return entity;
-        }
-      }
-    }
-
-    return null;
-  }
-
-  @Override
-  public <T extends IEntity> T get(Class<T> clss, String name) {
-    IEntity ent = this.get(name);
-    if (ent == null || !clss.isInstance(ent)) {
-      return null;
-    }
-
-    return clss.cast(ent);
-  }
-
-  @Override
-  public Collection<IEntity> getByTag(String... tags) {
-    Collection<IEntity> foundEntities = new ArrayList<>();
-    for (String rawTag : tags) {
-      String tag = rawTag.toLowerCase();
-      foundEntities.addAll(this.getEntitiesByTag().getOrDefault(tag, Arrays.asList()));
-    }
-
-    return foundEntities;
-  }
-
-  @Override
-  public <T> Collection<T> getByTag(Class<? extends T> clss, String... tags) {
-    Collection<T> foundEntities = new ArrayList<>();
-    for (String rawTag : tags) {
-      String tag = rawTag.toLowerCase();
-
-      for (IEntity ent : this.getEntitiesByTag().getOrDefault(tag, Arrays.asList())) {
-        if (!foundEntities.contains(ent) && clss.isInstance(ent)) {
-          foundEntities.add(clss.cast(ent));
-        }
-      }
-
-    }
-
-    return foundEntities;
-  }
-
-  @Override
-  public AmbientLight getAmbientLight() {
-    return this.ambientLight;
-  }
-
-  @Override
-  public Collection<MapArea> getAreas() {
-    return this.mapAreas;
-  }
-
-  @Override
-  public MapArea getArea(final int mapId) {
-    return getById(this.getAreas(), mapId);
-  }
-
-  @Override
-  public MapArea getArea(final String name) {
-    return getByName(this.getAreas(), name);
-  }
-
-  @Override
-  public Point2D getCenter() {
-    return new Point2D.Double(this.getMap().getSizeInPixels().getWidth() / 2.0, this.getMap().getSizeInPixels().getHeight() / 2.0);
-  }
-
-  @Override
-  public Collection<Emitter> getEmitters() {
-    return this.emitters;
-  }
-
-  @Override
-  public Emitter getEmitter(int mapId) {
-    return getById(this.getEmitters(), mapId);
-  }
-
-  @Override
-  public Emitter getEmitter(String name) {
-    return getByName(this.getEmitters(), name);
-  }
-
-  @Override
-  public Collection<CollisionBox> getCollisionBoxes() {
-    return this.colliders;
-  }
-
-  @Override
-  public CollisionBox getCollisionBox(int mapId) {
-    return getById(this.getCollisionBoxes(), mapId);
-  }
-
-  @Override
-  public CollisionBox getCollisionBox(String name) {
-    return getByName(this.getCollisionBoxes(), name);
-  }
-
-  @Override
-  public Collection<ICombatEntity> getCombatEntities() {
-    return this.combatEntities.values();
-  }
-
-  @Override
-  public ICombatEntity getCombatEntity(final int mapId) {
-    return getById(this.getCombatEntities(), mapId);
-  }
-
-  @Override
-  public ICombatEntity getCombatEntity(String name) {
-    return getByName(this.getCombatEntities(), name);
-  }
-
-  @Override
-  public Collection<IEntity> getEntities() {
-    final ArrayList<IEntity> ent = new ArrayList<>();
-    for (Map<Integer, IEntity> type : this.entities.values()) {
-      ent.addAll(type.values());
-    }
-
-    return ent;
-  }
-
-  @Override
-  public Collection<IEntity> getEntities(final RenderType renderType) {
-    return this.entities.get(renderType).values();
-  }
-
-  public Map<String, Collection<IEntity>> getEntitiesByTag() {
-    return this.entitiesByTag;
-  }
-
-  @Override
-  public <T> Collection<T> getByType(Class<? extends T> cls) {
-    Collection<T> foundEntities = new ArrayList<>();
-    for (IEntity ent : this.getEntities()) {
-      if (cls.isInstance(ent)) {
-        foundEntities.add(cls.cast(ent));
-      }
-    }
-
-    return foundEntities;
-  }
-
-  @Override
-  public Collection<LightSource> getLightSources() {
-    return this.lightSources;
-  }
-
-  @Override
-  public LightSource getLightSource(final int mapId) {
-    return getById(this.getLightSources(), mapId);
-  }
-
-  @Override
-  public LightSource getLightSource(String name) {
-    return getByName(this.getLightSources(), name);
-  }
-
-  /**
-   * Negative map ids are only used locally.
-   */
-  @Override
-  public synchronized int getLocalMapId() {
-    return --localIdSequence;
-  }
-
-  @Override
-  public IMap getMap() {
-    return this.map;
-  }
-
-  @Override
-  public Collection<IMobileEntity> getMobileEntities() {
-    return this.mobileEntities.values();
-  }
-
-  @Override
-  public IMobileEntity getMobileEntity(final int mapId) {
-    return getById(this.getMobileEntities(), mapId);
-  }
-
-  @Override
-  public IMobileEntity getMobileEntity(String name) {
-    return getByName(this.getMobileEntities(), name);
-  }
-
-  @Override
-  public synchronized int getNextMapId() {
-    int maxMapID = MapUtilities.getMaxMapId(this.getMap());
-    return ++maxMapID;
-  }
-
-  @Override
-  public Collection<IRenderable> getRenderables(RenderType renderType) {
-    return this.renderables.get(renderType);
-  }
-
-  @Override
-  public Collection<Prop> getProps() {
-    return this.props;
-  }
-
-  @Override
-  public Prop getProp(int mapId) {
-    return getById(this.getProps(), mapId);
-  }
-
-  @Override
-  public Prop getProp(String name) {
-    return getByName(this.getProps(), name);
-  }
-
-  @Override
-  public Creature getCreature(int mapId) {
-    return getById(this.getCreatures(), mapId);
-  }
-
-  @Override
-  public Creature getCreature(String name) {
-    return getByName(this.getCreatures(), name);
-  }
-
-  @Override
-  public Collection<Creature> getCreatures() {
-    return this.creatures;
-  }
-
-  @Override
-  public Spawnpoint getSpawnpoint(final int mapId) {
-    return getById(this.getSpawnPoints(), mapId);
-  }
-
-  @Override
-  public Spawnpoint getSpawnpoint(final String name) {
-    return getByName(this.getSpawnPoints(), name);
-  }
-
-  @Override
-  public Collection<Spawnpoint> getSpawnPoints() {
-    return this.spawnPoints;
-  }
-
-  @Override
-  public Collection<StaticShadow> getStaticShadows() {
-    return this.staticShadows;
-  }
-
-  @Override
-  public StaticShadow getStaticShadow(int mapId) {
-    return getById(this.getStaticShadows(), mapId);
-  }
-
-  @Override
-  public StaticShadow getStaticShadow(String name) {
-    return getByName(this.getStaticShadows(), name);
-  }
-
-  @Override
-  public StaticShadowLayer getStaticShadowLayer() {
-    return this.staticShadowLayer;
-  }
-
-  @Override
-  public Trigger getTrigger(final int mapId) {
-    return getById(this.getTriggers(), mapId);
-  }
-
-  @Override
-  public Trigger getTrigger(final String name) {
-    return getByName(this.getTriggers(), name);
-  }
-
-  @Override
-  public Collection<Trigger> getTriggers() {
-    return this.triggers;
-  }
-
-  @Override
-  public Collection<String> getUsedTags() {
-    final Collection<String> tags = new ArrayList<>(this.getEntitiesByTag().keySet());
-
-    return tags;
-  }
-
-  @Override
-  public final void init() {
-    if (this.initialized) {
-      return;
-    }
-
-    if (this.getMap() != null) {
-      this.loadMapObjects();
-      this.addStaticShadows();
-      this.addAmbientLight();
-    }
-
-    this.fireEvent(l -> l.environmentInitialized(this));
-    this.initialized = true;
-  }
-
-  @Override
-  public boolean isLoaded() {
-    return this.loaded;
-  }
-
-  @Override
-  public void load() {
-    this.init();
-    if (this.loaded) {
-      return;
-    }
-
-    if (this.getMap() != null) {
-      Game.getPhysicsEngine().setBounds(new Rectangle2D.Double(0, 0, this.getMap().getSizeInPixels().getWidth(), this.getMap().getSizeInPixels().getHeight()));
-    }
-
-    if (this.getMap() != null) {
-      if (this.getMap().getBackgroundColor() != null) {
-        Game.getScreenManager().getRenderComponent().setBackground(this.getMap().getBackgroundColor());
-      }
-    } else {
-      Game.getScreenManager().getRenderComponent().setBackground(Color.BLACK);
-    }
-
-    for (final IEntity entity : this.getEntities()) {
-      this.load(entity);
-    }
-
-    this.loaded = true;
-    this.fireEvent(l -> l.environmentLoaded(this));
-  }
-
-  @Override
-  public void loadFromMap(final int mapId) {
-    for (final IMapObjectLayer layer : this.getMap().getMapObjectLayers()) {
-      Optional<IMapObject> opt = layer.getMapObjects().stream().filter(mapObject -> mapObject.getType() != null && !mapObject.getType().isEmpty() && mapObject.getId() == mapId).findFirst();
-      if (opt.isPresent()) {
-        this.load(opt.get());
-        break;
-      }
-    }
-  }
-
-  /**
-   * Registers a custom loader instance that is responsible for loading and initializing entities of the defined
-   * MapObjectType.
-   * <br>
-   * <br>
-   * There can only be one loader for a particular type. Calling this method again for the same type will overwrite the previously registered loader.
-   * 
-   * @param mapObjectLoader
-   *          The MapObjectLoader instance to be registered.
-   * 
-   * @see IMapObjectLoader#getMapObjectType()
-   */
-  public static void registerMapObjectLoader(IMapObjectLoader mapObjectLoader) {
-    mapObjectLoaders.put(mapObjectLoader.getMapObjectType(), mapObjectLoader);
-  }
-
-  /**
-   * Registers a custom <code>IEntity</code> implementation to support being loaded from an <code>IMap</code> instance.
-   * Note that the specified class needs to be accessible in a static manner. Inner classes that aren't declared statically are not supported.
-   * 
-   * This is an overload of the {@link #registerCustomEntityType(Class)} method that allows to explicitly specify the <code>MapObjectType</code>
-   * without
-   * having to provide an <code>EntityInfo</code> annotation containing this information.
-   * 
-   * @param <T>
-   *          The type of the custom entity.
-   * @param mapObjectType
-   *          The custom mapobjectType that is used by <code>IMapObjects</code> to determine the target entity implementation.
-   * @param entityType
-   *          The class type of the custom entity implementation.
-   * 
-   * @see IMapObject#getType()
-   * @see EntityInfo#customMapObjectType()
-   */
-  public static <T extends IEntity> void registerCustomEntityType(String mapObjectType, Class<T> entityType) {
-    CustomMapObjectLoader mapObjectLoader = new CustomMapObjectLoader(mapObjectType, entityType);
-    registerMapObjectLoader(mapObjectLoader);
-  }
-
-  /**
-   * Registers a custom <code>IEntity</code> implementation to support being loaded from an <code>IMap</code> instance.
-   * Note that the specified class needs to be accessible in a static manner. Inner classes that aren't declared statically are not supported.
-   * 
-   * This implementation uses the provided <code>EntityInfo.customMapObjectType()</code> to determine for which type the specified class should be
-   * used.
-   * 
-   * @param <T>
-   *          The type of the custom entity.
-   * @param entityType
-   *          The class type of the custom entity implementation.
-   * 
-   * @see Environment#registerCustomEntityType(String, Class)
-   * @see IMapObject#getType()
-   * @see EntityInfo#customMapObjectType()
-   */
-  public static <T extends IEntity> void registerCustomEntityType(Class<T> entityType) {
-    EntityInfo info = entityType.getAnnotation(EntityInfo.class);
-    if (info == null || info.customMapObjectType().isEmpty()) {
-      throw new IllegalArgumentException(
-          "Cannot register a custom entity type without the related EntityInfo.customMapObjectType being specified.\nAdd an EntityInfo annotation to the " + entityType + " class and provide the required information or use the registerCustomEntityType overload and provide the type explicitly.");
-    }
-
-    registerCustomEntityType(info.customMapObjectType(), entityType);
-  }
-
-  @Override
-  public void reloadFromMap(final int mapId) {
-    this.remove(mapId);
-    this.loadFromMap(mapId);
-  }
-
-  @Override
-  public void remove(final IEntity entity) {
-    if (entity == null) {
-      return;
-    }
-
-    if (this.entities.get(entity.getRenderType()) != null) {
-      this.entities.get(entity.getRenderType()).entrySet().removeIf(e -> e.getValue().getMapId() == entity.getMapId());
-    }
-
-    for (String tag : entity.getTags()) {
-      this.getEntitiesByTag().get(tag).remove(entity);
-
-      if (this.getEntitiesByTag().get(tag).isEmpty()) {
-        this.getEntitiesByTag().remove(tag);
-      }
-    }
-
-    if (entity instanceof Emitter) {
-      Emitter emitter = (Emitter) entity;
-      this.removeEmitter(emitter);
-    }
-
-    if (entity instanceof MapArea) {
-      this.mapAreas.remove(entity);
-    }
-
-    if (entity instanceof Prop) {
-      this.props.remove(entity);
-    }
-
-    if (entity instanceof Creature) {
-      this.creatures.remove(entity);
-    }
-
-    if (entity instanceof CollisionBox) {
-      this.colliders.remove(entity);
-      this.staticShadows.removeIf(x -> x.getOrigin() != null && x.getOrigin().equals(entity));
-    }
-
-    if (entity instanceof LightSource) {
-      this.lightSources.remove(entity);
-      this.updateColorLayers(entity);
-    }
-
-    if (entity instanceof Trigger) {
-      this.triggers.remove(entity);
-    }
-
-    if (entity instanceof Spawnpoint) {
-      this.spawnPoints.remove(entity);
-    }
-
-    if (entity instanceof StaticShadow) {
-      this.staticShadows.remove(entity);
-      this.updateColorLayers(entity);
-    }
-
-    if (entity instanceof IMobileEntity) {
-      this.mobileEntities.values().remove(entity);
-    }
-
-    if (entity instanceof ICombatEntity) {
-      this.combatEntities.values().remove(entity);
-    }
-
-    this.unload(entity);
-
-    this.fireEntityEvent(l -> l.entityRemoved(entity));
-  }
-
-  @Override
-  public void remove(final int mapId) {
-    final IEntity ent = this.get(mapId);
-    if (ent == null) {
-      return;
-    }
-
-    this.remove(ent);
-  }
-
-  @Override
-  public void remove(String name) {
-    final IEntity ent = this.get(name);
-    if (ent == null) {
-      return;
-    }
-
-    this.remove(ent);
-  }
-
-  @Override
-  public <T extends IEntity> void remove(Collection<T> entities) {
-    if (entities == null) {
-      return;
-    }
-
-    for (T ent : entities) {
-      this.remove(ent);
-    }
-  }
-
-  @Override
-  public void removeRenderable(final IRenderable renderable) {
-    for (Collection<IRenderable> rends : this.renderables.values()) {
-      rends.remove(renderable);
-    }
-  }
-
-  @Override
-  public void render(final Graphics2D g) {
-    g.scale(Game.getCamera().getRenderScale(), Game.getCamera().getRenderScale());
-
-    StringBuilder renderDetails = new StringBuilder();
-    long renderStart = System.nanoTime();
-
-    renderDetails.append(this.render(g, RenderType.BACKGROUND));
-
-    renderDetails.append(this.render(g, RenderType.GROUND));
-    if (Game.getConfiguration().debug().isDebug()) {
-      DebugRenderer.renderMapDebugInfo(g, this.getMap());
-    }
-
-    renderDetails.append(this.render(g, RenderType.SURFACE));
-
-    renderDetails.append(this.render(g, RenderType.NORMAL));
-
-    long shadowRenderStart = System.nanoTime();
-    if (this.getStaticShadows().stream().anyMatch(x -> x.getShadowType() != StaticShadowType.NONE)) {
-      this.getStaticShadowLayer().render(g);
-    }
-
-    final double shadowTime = TimeUtilities.nanoToMs(System.nanoTime() - shadowRenderStart);
-
-    renderDetails.append(this.render(g, RenderType.OVERLAY));
-
-    long ambientStart = System.nanoTime();
-    if (Game.getConfiguration().graphics().getGraphicQuality().ordinal() >= Quality.MEDIUM.ordinal() && this.getAmbientLight() != null && this.getAmbientLight().getColor().getAlpha() != 0) {
-      this.getAmbientLight().render(g);
-    }
-
-    final double ambientTime = TimeUtilities.nanoToMs(System.nanoTime() - ambientStart);
-
-    renderDetails.append(this.render(g, RenderType.UI));
-
-    if (Game.getConfiguration().debug().isLogDetailedRenderTimes()) {
-      final double totalRenderTime = TimeUtilities.nanoToMs(System.nanoTime() - renderStart);
-      log.log(Level.INFO, "total render time: {0}ms \n{1} \tSHADOWS: {2}ms \n\tAMBIENT: {3}ms ", new Object[] { totalRenderTime, renderDetails, shadowTime, ambientTime });
-    }
-
-    g.scale(1.0 / Game.getCamera().getRenderScale(), 1.0 / Game.getCamera().getRenderScale());
-  }
-
-  private void fireEvent(Consumer<EnvironmentListener> cons) {
-    for (EnvironmentListener listener : this.listeners) {
-      cons.accept(listener);
-    }
-  }
-
-  private void fireRenderEvent(Graphics2D g, RenderType type) {
-    for (EnvironmentRenderListener listener : this.renderListeners.get(type)) {
-      listener.rendered(g, type);
-    }
-  }
-
-  private void fireEntityEvent(Consumer<EnvironmentEntityListener> cons) {
-    for (EnvironmentEntityListener listener : this.entityListeners) {
-      cons.accept(listener);
-    }
-  }
-
-  @Override
-  public void unload() {
-    if (!this.loaded) {
-      return;
-    }
-
-    // unregister all updatable entities from the current environment
-    for (final IEntity entity : this.getEntities()) {
-      this.unload(entity);
-    }
-
-    if (Game.getScreenManager() != null && Game.getScreenManager().getRenderComponent() != null) {
-      Game.getScreenManager().getRenderComponent().setBackground(RenderComponent.DEFAULT_BACKGROUND_COLOR);
-    }
-
-    this.loaded = false;
-    this.fireEvent(l -> l.environmentUnloaded(this));
-  }
-
-  @Override
-  public Collection<IEntity> load(final IMapObject mapObject) {
-    IMapObjectLoader loader = mapObjectLoaders.get(mapObject.getType());
-    if (loader != null) {
-      Collection<IEntity> loadedEntities = loader.load(this, mapObject);
-      for (IEntity entity : loadedEntities) {
-        if (entity != null) {
-          this.add(entity);
-        }
-      }
-
-      return loadedEntities;
-    }
-
-    return new ArrayList<>();
-  }
-
-  private static <T extends IEntity> T getById(Collection<T> entities, int mapId) {
-    for (final T m : entities) {
-      if (m.getMapId() == mapId) {
-        return m;
-      }
-    }
-
-    return null;
-  }
-
-  private static <T extends IEntity> T getByName(Collection<T> entities, String name) {
-    if (name == null || name.isEmpty()) {
-      return null;
-    }
-
-    for (final T m : entities) {
-      if (m.getName() != null && m.getName().equals(name)) {
-        return m;
-      }
-    }
-    return null;
-  }
-
-  private String render(Graphics2D g, RenderType renderType) {
-    long renderStart = System.nanoTime();
-
-    // 1. Render map layers
-    Game.getRenderEngine().render(g, this.getMap(), renderType);
-
-    // 2. Render renderables
-    for (final IRenderable rend : this.getRenderables(renderType)) {
-      rend.render(g);
-    }
-
-    // 3. Render entities
-    Game.getRenderEngine().renderEntities(g, this.entities.get(renderType).values(), renderType == RenderType.NORMAL);
-
-    // 4. fire event
-    this.fireRenderEvent(g, renderType);
-
-    if (Game.getConfiguration().debug().isLogDetailedRenderTimes()) {
-      final double renderTime = TimeUtilities.nanoToMs(System.nanoTime() - renderStart);
-      return "\t" + renderType + ": " + renderTime + "ms ("
-          + this.getMap().getRenderLayers().stream().filter(m -> m.getRenderType() == renderType).count() + " layers, "
-          + this.getRenderables(renderType).size() + " renderables, "
-          + this.entities.get(renderType).size() + " entities)\n";
-    }
-
-    return null;
-  }
-
-  private void addAmbientLight() {
-    final Color ambientColor = this.getMap().getColorValue(MapProperty.AMBIENTCOLOR, AmbientLight.DEFAULT_COLOR);
-    this.ambientLight = new AmbientLight(this, ambientColor);
-  }
-
-  private void addStaticShadows() {
-    final Color color = this.getMap().getColorValue(MapProperty.SHADOWCOLOR, StaticShadow.DEFAULT_COLOR);
-    this.staticShadowLayer = new StaticShadowLayer(this, color);
-  }
-
-  private void dispose(final Collection<? extends IEntity> entities) {
-    for (final IEntity entity : entities) {
-      if (entity instanceof IUpdateable) {
-        Game.getLoop().detach((IUpdateable) entity);
-      }
-
-      entity.detachControllers();
-    }
-  }
-
-  /**
-   * Loads the specified entity by performing the following steps:
-   * <ol>
-   * <li>add to physics engine</li>
-   * <li>register entity for update</li>
-   * <li>register animation controller for update</li>
-   * <li>register movement controller for update</li>
-   * <li>register AI controller for update</li>
-   * </ol>
-   *
-   * @param entity
-   */
-  private void load(final IEntity entity) {
-    // 1. add to physics engine
-    this.loadPhysicsEntity(entity);
-
-    // 2. register for update or activate
-    this.loadUpdatableOrEmitterEntity(entity);
-
-    // 3. attach all controllers
-    entity.attachControllers();
-
-    if (entity instanceof LightSource || entity instanceof StaticShadow) {
-      this.updateColorLayers(entity);
-    }
-
-    entity.loaded();
-  }
-
-  private void loadPhysicsEntity(IEntity entity) {
-    if (entity instanceof CollisionBox) {
-      final CollisionBox coll = (CollisionBox) entity;
-      if (coll.isObstacle()) {
-        Game.getPhysicsEngine().add(coll.getBoundingBox());
-      } else {
-        Game.getPhysicsEngine().add(coll);
-      }
-    } else if (entity instanceof ICollisionEntity) {
-      final ICollisionEntity coll = (ICollisionEntity) entity;
-      if (coll.hasCollision()) {
-        Game.getPhysicsEngine().add(coll);
-      }
-    }
-  }
-
-  private void loadUpdatableOrEmitterEntity(IEntity entity) {
-    if (entity instanceof Emitter) {
-      final Emitter emitter = (Emitter) entity;
-      if (emitter.isActivateOnInit()) {
-        emitter.activate();
-      }
-    } else if (entity instanceof IUpdateable) {
-      Game.getLoop().attach((IUpdateable) entity);
-    }
-  }
-
-  private void loadMapObjects() {
-    for (final IMapObjectLayer layer : this.getMap().getMapObjectLayers()) {
-      for (final IMapObject mapObject : layer.getMapObjects()) {
-        if (mapObject.getType() == null || mapObject.getType().isEmpty()) {
-          continue;
-        }
-
-        this.load(mapObject);
-      }
-    }
-  }
-
-  private static void registerDefaultMapObjectLoaders() {
-    registerMapObjectLoader(new PropMapObjectLoader());
-    registerMapObjectLoader(new CollisionBoxMapObjectLoader());
-    registerMapObjectLoader(new TriggerMapObjectLoader());
-    registerMapObjectLoader(new EmitterMapObjectLoader());
-    registerMapObjectLoader(new LightSourceMapObjectLoader());
-    registerMapObjectLoader(new SpawnpointMapObjectLoader());
-    registerMapObjectLoader(new MapAreaMapObjectLoader());
-    registerMapObjectLoader(new StaticShadowMapObjectLoader());
-    registerMapObjectLoader(new CreatureMapObjectLoader());
-  }
-
-  /**
-   * Unload the specified entity by performing the following steps:
-   * <ol>
-   * <li>remove entities from physics engine</li>
-   * <li>unregister units from update</li>
-   * <li>unregister ai controller from update</li>
-   * <li>unregister animation controller from update</li>
-   * <li>unregister movement controller from update</li>
-   * </ol>
-   *
-   * @param entity
-   */
-  private void unload(final IEntity entity) {
-    // 1. remove from physics engine
-    if (entity instanceof CollisionBox) {
-      final CollisionBox coll = (CollisionBox) entity;
-      if (coll.isObstacle()) {
-        Game.getPhysicsEngine().remove(coll.getBoundingBox());
-      } else {
-        Game.getPhysicsEngine().remove(coll);
-      }
-    } else if (entity instanceof ICollisionEntity) {
-      final ICollisionEntity coll = (ICollisionEntity) entity;
-      Game.getPhysicsEngine().remove(coll);
-    }
-
-    // 2. unregister from update
-    if (entity instanceof IUpdateable) {
-      Game.getLoop().detach((IUpdateable) entity);
-    }
-
-    // 3. detach all controllers
-    entity.detachControllers();
-
-    if (entity instanceof Emitter) {
-      Emitter em = (Emitter) entity;
-      em.deactivate();
-    }
-
-    entity.removed();
-  }
+package de.gurkenlabs.litiengine.environment;
+
+import java.awt.Color;
+import java.awt.Graphics2D;
+import java.awt.Shape;
+import java.awt.geom.Point2D;
+import java.awt.geom.Rectangle2D;
+import java.util.ArrayList;
+import java.util.Arrays;
+import java.util.Collection;
+import java.util.Collections;
+import java.util.EnumMap;
+import java.util.HashMap;
+import java.util.HashSet;
+import java.util.List;
+import java.util.Map;
+import java.util.Optional;
+import java.util.concurrent.ConcurrentHashMap;
+import java.util.concurrent.CopyOnWriteArrayList;
+import java.util.function.BiConsumer;
+import java.util.function.Consumer;
+import java.util.function.Predicate;
+import java.util.logging.Level;
+import java.util.logging.Logger;
+import java.util.stream.Collectors;
+
+import de.gurkenlabs.litiengine.Game;
+import de.gurkenlabs.litiengine.IUpdateable;
+import de.gurkenlabs.litiengine.annotation.EntityInfo;
+import de.gurkenlabs.litiengine.configuration.Quality;
+import de.gurkenlabs.litiengine.entities.CollisionBox;
+import de.gurkenlabs.litiengine.entities.Creature;
+import de.gurkenlabs.litiengine.entities.ICollisionEntity;
+import de.gurkenlabs.litiengine.entities.ICombatEntity;
+import de.gurkenlabs.litiengine.entities.IEntity;
+import de.gurkenlabs.litiengine.entities.IMobileEntity;
+import de.gurkenlabs.litiengine.entities.LightSource;
+import de.gurkenlabs.litiengine.entities.MapArea;
+import de.gurkenlabs.litiengine.entities.Prop;
+import de.gurkenlabs.litiengine.entities.Spawnpoint;
+import de.gurkenlabs.litiengine.entities.StaticShadow;
+import de.gurkenlabs.litiengine.entities.Trigger;
+import de.gurkenlabs.litiengine.environment.tilemap.IMap;
+import de.gurkenlabs.litiengine.environment.tilemap.IMapObject;
+import de.gurkenlabs.litiengine.environment.tilemap.IMapObjectLayer;
+import de.gurkenlabs.litiengine.environment.tilemap.MapProperty;
+import de.gurkenlabs.litiengine.environment.tilemap.MapUtilities;
+import de.gurkenlabs.litiengine.environment.tilemap.xml.Blueprint;
+import de.gurkenlabs.litiengine.graphics.AmbientLight;
+import de.gurkenlabs.litiengine.graphics.DebugRenderer;
+import de.gurkenlabs.litiengine.graphics.IRenderable;
+import de.gurkenlabs.litiengine.graphics.RenderComponent;
+import de.gurkenlabs.litiengine.graphics.RenderType;
+import de.gurkenlabs.litiengine.graphics.StaticShadowLayer;
+import de.gurkenlabs.litiengine.graphics.StaticShadowType;
+import de.gurkenlabs.litiengine.graphics.emitters.Emitter;
+import de.gurkenlabs.litiengine.resources.Resources;
+import de.gurkenlabs.litiengine.util.TimeUtilities;
+import de.gurkenlabs.litiengine.util.geom.GeometricUtilities;
+import de.gurkenlabs.litiengine.util.io.FileUtilities;
+
+public class Environment implements IEnvironment {
+  private static final Logger log = Logger.getLogger(Environment.class.getName());
+  private static final Map<String, IMapObjectLoader> mapObjectLoaders = new ConcurrentHashMap<>();
+
+  private final Map<Integer, ICombatEntity> combatEntities = new ConcurrentHashMap<>();
+  private final Map<Integer, IMobileEntity> mobileEntities = new ConcurrentHashMap<>();
+  private final Map<RenderType, Map<Integer, IEntity>> entities = Collections.synchronizedMap(new EnumMap<>(RenderType.class));
+  private final Map<String, Collection<IEntity>> entitiesByTag = new ConcurrentHashMap<>();
+
+  private final Map<RenderType, Collection<EnvironmentRenderListener>> renderListeners = Collections.synchronizedMap(new EnumMap<>(RenderType.class));
+  private final List<EnvironmentListener> listeners = new CopyOnWriteArrayList<>();
+  private final List<EnvironmentEntityListener> entityListeners = new CopyOnWriteArrayList<>();
+
+  private final Map<RenderType, Collection<IRenderable>> renderables = Collections.synchronizedMap(new EnumMap<>(RenderType.class));
+  private final Collection<CollisionBox> colliders = ConcurrentHashMap.newKeySet();
+  private final Collection<LightSource> lightSources = ConcurrentHashMap.newKeySet();
+  private final Collection<StaticShadow> staticShadows = ConcurrentHashMap.newKeySet();
+  private final Collection<Trigger> triggers = ConcurrentHashMap.newKeySet();
+  private final Collection<Prop> props = ConcurrentHashMap.newKeySet();
+  private final Collection<Emitter> emitters = ConcurrentHashMap.newKeySet();
+  private final Collection<Creature> creatures = ConcurrentHashMap.newKeySet();
+  private final Collection<Spawnpoint> spawnPoints = ConcurrentHashMap.newKeySet();
+  private final Collection<MapArea> mapAreas = ConcurrentHashMap.newKeySet();
+
+  private AmbientLight ambientLight;
+  private StaticShadowLayer staticShadowLayer;
+  private boolean loaded;
+  private boolean initialized;
+  private IMap map;
+
+  private int localIdSequence = 0;
+
+  static {
+    registerDefaultMapObjectLoaders();
+  }
+
+  public Environment(final IMap map) {
+    this();
+    this.map = map;
+    if (this.getMap() != null) {
+    Game.getPhysicsEngine().setBounds(this.getMap().getBounds());
+  }
+  }
+
+  public Environment(final String mapPath) {
+    this();
+    this.map = Resources.maps().get(FileUtilities.getFileName(mapPath));
+    if (this.getMap() != null) {
+      Game.getPhysicsEngine().setBounds(this.getMap().getBounds());
+    }
+  }
+
+  private Environment() {
+    for (RenderType renderType : RenderType.values()) {
+      this.entities.put(renderType, new HashMap<>());
+      this.renderListeners.put(renderType, new HashSet<>());
+      this.renderables.put(renderType, new HashSet<>());
+    }
+  }
+
+  @Override
+  public void addRenderListener(RenderType renderType, EnvironmentRenderListener listener) {
+    this.renderListeners.get(renderType).add(listener);
+  }
+
+  @Override
+  public void removeRenderListener(EnvironmentRenderListener listener) {
+    for (Collection<EnvironmentRenderListener> rends : this.renderListeners.values()) {
+      rends.remove(listener);
+    }
+  }
+
+  @Override
+  public void addListener(EnvironmentListener listener) {
+    this.listeners.add(listener);
+  }
+
+  @Override
+  public void removeListener(EnvironmentListener listener) {
+    this.listeners.remove(listener);
+  }
+
+  @Override
+  public void addEntityListener(EnvironmentEntityListener listener) {
+    this.entityListeners.add(listener);
+  }
+
+  @Override
+  public void removeEntityListener(EnvironmentEntityListener listener) {
+    this.entityListeners.remove(listener);
+  }
+
+  @Override
+  public void add(final IEntity entity) {
+    if (entity == null) {
+      return;
+    }
+
+    // set local map id if none is set for the entity
+    if (entity.getMapId() == 0) {
+      entity.setMapId(this.getLocalMapId());
+    }
+
+    if (entity instanceof Emitter) {
+      Emitter emitter = (Emitter) entity;
+      this.addEmitter(emitter);
+    }
+
+    if (entity instanceof ICombatEntity) {
+      this.combatEntities.put(entity.getMapId(), (ICombatEntity) entity);
+    }
+
+    if (entity instanceof IMobileEntity) {
+      this.mobileEntities.put(entity.getMapId(), (IMobileEntity) entity);
+    }
+
+    if (entity instanceof Prop) {
+      this.props.add((Prop) entity);
+    }
+
+    if (entity instanceof Creature) {
+      this.creatures.add((Creature) entity);
+    }
+
+    if (entity instanceof CollisionBox) {
+      this.colliders.add((CollisionBox) entity);
+    }
+
+    if (entity instanceof LightSource) {
+      this.lightSources.add((LightSource) entity);
+    }
+
+    if (entity instanceof Trigger) {
+      this.triggers.add((Trigger) entity);
+    }
+
+    if (entity instanceof Spawnpoint) {
+      this.spawnPoints.add((Spawnpoint) entity);
+    }
+
+    if (entity instanceof StaticShadow) {
+      this.staticShadows.add((StaticShadow) entity);
+    } else if (entity instanceof MapArea) {
+      this.mapAreas.add((MapArea) entity);
+    }
+
+    for (String rawTag : entity.getTags()) {
+      if (rawTag == null) {
+        continue;
+      }
+
+      final String tag = rawTag.trim().toLowerCase();
+      if (tag.isEmpty()) {
+        continue;
+      }
+
+      this.getEntitiesByTag().computeIfAbsent(tag, t -> new CopyOnWriteArrayList<>()).add(entity);
+    }
+
+    // if the environment has already been loaded,
+    // we need to load the new entity manually
+    if (this.loaded) {
+      this.load(entity);
+    }
+
+    this.entities.get(entity.getRenderType()).put(entity.getMapId(), entity);
+
+    this.fireEntityEvent(l -> l.entityAdded(entity));
+  }
+
+  private void addEmitter(Emitter emitter) {
+    this.manageEmitterRenderables(emitter, (rends, instance) -> rends.add(instance));
+    this.emitters.add(emitter);
+  }
+
+  private void removeEmitter(Emitter emitter) {
+    this.manageEmitterRenderables(emitter, (rends, instance) -> rends.remove(instance));
+    this.emitters.remove(emitter);
+  }
+
+  private void manageEmitterRenderables(Emitter emitter, BiConsumer<Collection<IRenderable>, IRenderable> cons) {
+    for (RenderType renderType : RenderType.values()) {
+      if (renderType == RenderType.NONE) {
+        continue;
+      }
+
+      IRenderable renderable = emitter.getRenderable(renderType);
+      if (renderable != null) {
+        cons.accept(this.getRenderables(renderType), renderable);
+      }
+    }
+
+    this.emitters.remove(emitter);
+  }
+
+  private void updateColorLayers(IEntity entity) {
+    if (this.staticShadowLayer != null) {
+      this.staticShadowLayer.updateSection(entity.getBoundingBox());
+    }
+
+    if (this.ambientLight != null) {
+      this.ambientLight.updateSection(entity.getBoundingBox());
+    }
+  }
+
+  @Override
+  public void add(IRenderable renderable, RenderType renderType) {
+    this.getRenderables(renderType).add(renderable);
+  }
+
+  @Override
+  public Collection<IEntity> build(Blueprint blueprint, double x, double y) {
+    return this.build(blueprint, new Point2D.Double(x, y));
+  }
+
+  @Override
+  public Collection<IEntity> build(Blueprint blueprint, Point2D location) {
+    Collection<IMapObject> mapObjects = blueprint.build(location);
+    Collection<IEntity> loadedEntities = new ArrayList<>();
+    for (IMapObject obj : mapObjects) {
+      loadedEntities.addAll(this.load(obj));
+    }
+
+    return loadedEntities;
+  }
+
+  @Override
+  public void clear() {
+    Game.getPhysicsEngine().clear();
+    this.dispose(this.getEntities());
+    this.dispose(this.getTriggers());
+    this.getCombatEntities().clear();
+    this.getMobileEntities().clear();
+    this.getLightSources().clear();
+    this.getCollisionBoxes().clear();
+    this.getSpawnPoints().clear();
+    this.getAreas().clear();
+    this.getTriggers().clear();
+    this.getEntitiesByTag().clear();
+
+    for (Map<Integer, IEntity> type : this.entities.values()) {
+      type.clear();
+    }
+
+    this.initialized = false;
+
+    this.fireEvent(l -> l.environmentCleared(this));
+  }
+
+  @Override
+  public Collection<ICombatEntity> findCombatEntities(final Shape shape) {
+    return this.findCombatEntities(shape, entity -> true);
+  }
+
+  @Override
+  public Collection<ICombatEntity> findCombatEntities(final Shape shape, final Predicate<ICombatEntity> condition) {
+    final Collection<ICombatEntity> foundCombatEntities = new ArrayList<>();
+    if (shape == null) {
+      return foundCombatEntities;
+    }
+
+    // for rectangle we can just use the intersects method
+    if (shape instanceof Rectangle2D) {
+      final Rectangle2D rect = (Rectangle2D) shape;
+      for (final ICombatEntity combatEntity : this.getCombatEntities().stream().filter(condition).collect(Collectors.toList())) {
+        if (combatEntity.getHitBox().intersects(rect)) {
+          foundCombatEntities.add(combatEntity);
+        }
+      }
+
+      return foundCombatEntities;
+    }
+
+    // for other shapes, we check if the shape's bounds intersect the hitbox and
+    // if so, we then check if the actual shape intersects the hitbox
+    for (final ICombatEntity combatEntity : this.getCombatEntities().stream().filter(condition).collect(Collectors.toList())) {
+      if (combatEntity.getHitBox().intersects(shape.getBounds()) && GeometricUtilities.shapeIntersects(combatEntity.getHitBox(), shape)) {
+        foundCombatEntities.add(combatEntity);
+      }
+    }
+
+    return foundCombatEntities;
+  }
+
+  @Override
+  public Collection<IEntity> findEntities(final Shape shape) {
+    final Collection<IEntity> foundEntities = new ArrayList<>();
+    if (shape == null) {
+      return foundEntities;
+    }
+    if (shape instanceof Rectangle2D) {
+      final Rectangle2D rect = (Rectangle2D) shape;
+      for (final IEntity entity : this.getEntities()) {
+        if (entity.getBoundingBox().intersects(rect)) {
+          foundEntities.add(entity);
+        }
+      }
+      return foundEntities;
+    }
+    // for other shapes, we check if the shape's bounds intersect the hitbox
+    // and
+    // if so, we then check if the actual shape intersects the hitbox
+    for (final IEntity entity : this.getEntities()) {
+      if (entity.getBoundingBox().intersects(shape.getBounds()) && GeometricUtilities.shapeIntersects(entity.getBoundingBox(), shape)) {
+        foundEntities.add(entity);
+      }
+    }
+
+    return foundEntities;
+  }
+
+  @Override
+  public IEntity get(final int mapId) {
+    for (Map<Integer, IEntity> type : this.entities.values()) {
+      IEntity entity = type.get(mapId);
+      if (entity != null) {
+        return entity;
+      }
+    }
+
+    return null;
+  }
+
+  @Override
+  public List<IEntity> get(final int... mapIds) {
+    final List<IEntity> foundEntities = new ArrayList<>();
+    if (mapIds == null) {
+      return foundEntities;
+    }
+
+    for (Map<Integer, IEntity> type : this.entities.values()) {
+      for (int id : mapIds) {
+        IEntity entity = type.get(id);
+        if (entity != null) {
+          foundEntities.add(entity);
+        }
+      }
+
+    }
+    return foundEntities;
+  }
+
+  @Override
+  public <T extends IEntity> T get(Class<T> clss, int mapId) {
+    IEntity ent = this.get(mapId);
+    if (ent == null || !clss.isInstance(ent)) {
+      return null;
+    }
+
+    return clss.cast(ent);
+  }
+
+  @Override
+  public IEntity get(final String name) {
+    if (name == null || name.isEmpty()) {
+      return null;
+    }
+
+    for (Map<Integer, IEntity> type : this.entities.values()) {
+      for (final IEntity entity : type.values()) {
+        if (entity.getName() != null && entity.getName().equals(name)) {
+          return entity;
+        }
+      }
+    }
+
+    return null;
+  }
+
+  @Override
+  public <T extends IEntity> T get(Class<T> clss, String name) {
+    IEntity ent = this.get(name);
+    if (ent == null || !clss.isInstance(ent)) {
+      return null;
+    }
+
+    return clss.cast(ent);
+  }
+
+  @Override
+  public Collection<IEntity> getByTag(String... tags) {
+    Collection<IEntity> foundEntities = new ArrayList<>();
+    for (String rawTag : tags) {
+      String tag = rawTag.toLowerCase();
+      foundEntities.addAll(this.getEntitiesByTag().getOrDefault(tag, Arrays.asList()));
+    }
+
+    return foundEntities;
+  }
+
+  @Override
+  public <T> Collection<T> getByTag(Class<? extends T> clss, String... tags) {
+    Collection<T> foundEntities = new ArrayList<>();
+    for (String rawTag : tags) {
+      String tag = rawTag.toLowerCase();
+
+      for (IEntity ent : this.getEntitiesByTag().getOrDefault(tag, Arrays.asList())) {
+        if (!foundEntities.contains(ent) && clss.isInstance(ent)) {
+          foundEntities.add(clss.cast(ent));
+        }
+      }
+
+    }
+
+    return foundEntities;
+  }
+
+  @Override
+  public AmbientLight getAmbientLight() {
+    return this.ambientLight;
+  }
+
+  @Override
+  public Collection<MapArea> getAreas() {
+    return this.mapAreas;
+  }
+
+  @Override
+  public MapArea getArea(final int mapId) {
+    return getById(this.getAreas(), mapId);
+  }
+
+  @Override
+  public MapArea getArea(final String name) {
+    return getByName(this.getAreas(), name);
+  }
+
+  @Override
+  public Point2D getCenter() {
+    return new Point2D.Double(this.getMap().getSizeInPixels().getWidth() / 2.0, this.getMap().getSizeInPixels().getHeight() / 2.0);
+  }
+
+  @Override
+  public Collection<Emitter> getEmitters() {
+    return this.emitters;
+  }
+
+  @Override
+  public Emitter getEmitter(int mapId) {
+    return getById(this.getEmitters(), mapId);
+  }
+
+  @Override
+  public Emitter getEmitter(String name) {
+    return getByName(this.getEmitters(), name);
+  }
+
+  @Override
+  public Collection<CollisionBox> getCollisionBoxes() {
+    return this.colliders;
+  }
+
+  @Override
+  public CollisionBox getCollisionBox(int mapId) {
+    return getById(this.getCollisionBoxes(), mapId);
+  }
+
+  @Override
+  public CollisionBox getCollisionBox(String name) {
+    return getByName(this.getCollisionBoxes(), name);
+  }
+
+  @Override
+  public Collection<ICombatEntity> getCombatEntities() {
+    return this.combatEntities.values();
+  }
+
+  @Override
+  public ICombatEntity getCombatEntity(final int mapId) {
+    return getById(this.getCombatEntities(), mapId);
+  }
+
+  @Override
+  public ICombatEntity getCombatEntity(String name) {
+    return getByName(this.getCombatEntities(), name);
+  }
+
+  @Override
+  public Collection<IEntity> getEntities() {
+    final ArrayList<IEntity> ent = new ArrayList<>();
+    for (Map<Integer, IEntity> type : this.entities.values()) {
+      ent.addAll(type.values());
+    }
+
+    return ent;
+  }
+
+  @Override
+  public Collection<IEntity> getEntities(final RenderType renderType) {
+    return this.entities.get(renderType).values();
+  }
+
+  public Map<String, Collection<IEntity>> getEntitiesByTag() {
+    return this.entitiesByTag;
+  }
+
+  @Override
+  public <T> Collection<T> getByType(Class<? extends T> cls) {
+    Collection<T> foundEntities = new ArrayList<>();
+    for (IEntity ent : this.getEntities()) {
+      if (cls.isInstance(ent)) {
+        foundEntities.add(cls.cast(ent));
+      }
+    }
+
+    return foundEntities;
+  }
+
+  @Override
+  public Collection<LightSource> getLightSources() {
+    return this.lightSources;
+  }
+
+  @Override
+  public LightSource getLightSource(final int mapId) {
+    return getById(this.getLightSources(), mapId);
+  }
+
+  @Override
+  public LightSource getLightSource(String name) {
+    return getByName(this.getLightSources(), name);
+  }
+
+  /**
+   * Negative map ids are only used locally.
+   */
+  @Override
+  public synchronized int getLocalMapId() {
+    return --localIdSequence;
+  }
+
+  @Override
+  public IMap getMap() {
+    return this.map;
+  }
+
+  @Override
+  public Collection<IMobileEntity> getMobileEntities() {
+    return this.mobileEntities.values();
+  }
+
+  @Override
+  public IMobileEntity getMobileEntity(final int mapId) {
+    return getById(this.getMobileEntities(), mapId);
+  }
+
+  @Override
+  public IMobileEntity getMobileEntity(String name) {
+    return getByName(this.getMobileEntities(), name);
+  }
+
+  @Override
+  public synchronized int getNextMapId() {
+    int maxMapID = MapUtilities.getMaxMapId(this.getMap());
+    return ++maxMapID;
+  }
+
+  @Override
+  public Collection<IRenderable> getRenderables(RenderType renderType) {
+    return this.renderables.get(renderType);
+  }
+
+  @Override
+  public Collection<Prop> getProps() {
+    return this.props;
+  }
+
+  @Override
+  public Prop getProp(int mapId) {
+    return getById(this.getProps(), mapId);
+  }
+
+  @Override
+  public Prop getProp(String name) {
+    return getByName(this.getProps(), name);
+  }
+
+  @Override
+  public Creature getCreature(int mapId) {
+    return getById(this.getCreatures(), mapId);
+  }
+
+  @Override
+  public Creature getCreature(String name) {
+    return getByName(this.getCreatures(), name);
+  }
+
+  @Override
+  public Collection<Creature> getCreatures() {
+    return this.creatures;
+  }
+
+  @Override
+  public Spawnpoint getSpawnpoint(final int mapId) {
+    return getById(this.getSpawnPoints(), mapId);
+  }
+
+  @Override
+  public Spawnpoint getSpawnpoint(final String name) {
+    return getByName(this.getSpawnPoints(), name);
+  }
+
+  @Override
+  public Collection<Spawnpoint> getSpawnPoints() {
+    return this.spawnPoints;
+  }
+
+  @Override
+  public Collection<StaticShadow> getStaticShadows() {
+    return this.staticShadows;
+  }
+
+  @Override
+  public StaticShadow getStaticShadow(int mapId) {
+    return getById(this.getStaticShadows(), mapId);
+  }
+
+  @Override
+  public StaticShadow getStaticShadow(String name) {
+    return getByName(this.getStaticShadows(), name);
+  }
+
+  @Override
+  public StaticShadowLayer getStaticShadowLayer() {
+    return this.staticShadowLayer;
+  }
+
+  @Override
+  public Trigger getTrigger(final int mapId) {
+    return getById(this.getTriggers(), mapId);
+  }
+
+  @Override
+  public Trigger getTrigger(final String name) {
+    return getByName(this.getTriggers(), name);
+  }
+
+  @Override
+  public Collection<Trigger> getTriggers() {
+    return this.triggers;
+  }
+
+  @Override
+  public Collection<String> getUsedTags() {
+    final Collection<String> tags = new ArrayList<>(this.getEntitiesByTag().keySet());
+
+    return tags;
+  }
+
+  @Override
+  public final void init() {
+    if (this.initialized) {
+      return;
+    }
+
+    if (this.getMap() != null) {
+    this.loadMapObjects();
+    this.addStaticShadows();
+    this.addAmbientLight();
+    }
+
+    this.fireEvent(l -> l.environmentInitialized(this));
+    this.initialized = true;
+  }
+
+  @Override
+  public boolean isLoaded() {
+    return this.loaded;
+  }
+
+  @Override
+  public void load() {
+    this.init();
+    if (this.loaded) {
+      return;
+    }
+
+    if (this.getMap() != null) {
+    Game.getPhysicsEngine().setBounds(new Rectangle2D.Double(0, 0, this.getMap().getSizeInPixels().getWidth(), this.getMap().getSizeInPixels().getHeight()));
+    }
+
+    if (this.getMap() != null) {
+    if (this.getMap().getBackgroundColor() != null) {
+      Game.getScreenManager().getRenderComponent().setBackground(this.getMap().getBackgroundColor());
+    }
+    } else {
+      Game.getScreenManager().getRenderComponent().setBackground(Color.BLACK);
+    }
+
+    for (final IEntity entity : this.getEntities()) {
+      this.load(entity);
+    }
+
+    this.loaded = true;
+    this.fireEvent(l -> l.environmentLoaded(this));
+  }
+
+  @Override
+  public void loadFromMap(final int mapId) {
+    for (final IMapObjectLayer layer : this.getMap().getMapObjectLayers()) {
+      Optional<IMapObject> opt = layer.getMapObjects().stream().filter(mapObject -> mapObject.getType() != null && !mapObject.getType().isEmpty() && mapObject.getId() == mapId).findFirst();
+      if (opt.isPresent()) {
+        this.load(opt.get());
+        break;
+      }
+    }
+  }
+
+  /**
+   * Registers a custom loader instance that is responsible for loading and initializing entities of the defined
+   * MapObjectType.
+   * <br>
+   * <br>
+   * There can only be one loader for a particular type. Calling this method again for the same type will overwrite the previously registered loader.
+   * 
+   * @param mapObjectLoader
+   *          The MapObjectLoader instance to be registered.
+   * 
+   * @see IMapObjectLoader#getMapObjectType()
+   */
+  public static void registerMapObjectLoader(IMapObjectLoader mapObjectLoader) {
+    mapObjectLoaders.put(mapObjectLoader.getMapObjectType(), mapObjectLoader);
+  }
+
+  /**
+   * Registers a custom <code>IEntity</code> implementation to support being loaded from an <code>IMap</code> instance.
+   * Note that the specified class needs to be accessible in a static manner. Inner classes that aren't declared statically are not supported.
+   * 
+   * This is an overload of the {@link #registerCustomEntityType(Class)} method that allows to explicitly specify the <code>MapObjectType</code>
+   * without
+   * having to provide an <code>EntityInfo</code> annotation containing this information.
+   * 
+   * @param <T>
+   *          The type of the custom entity.
+   * @param mapObjectType
+   *          The custom mapobjectType that is used by <code>IMapObjects</code> to determine the target entity implementation.
+   * @param entityType
+   *          The class type of the custom entity implementation.
+   * 
+   * @see IMapObject#getType()
+   * @see EntityInfo#customMapObjectType()
+   */
+  public static <T extends IEntity> void registerCustomEntityType(String mapObjectType, Class<T> entityType) {
+    CustomMapObjectLoader mapObjectLoader = new CustomMapObjectLoader(mapObjectType, entityType);
+    registerMapObjectLoader(mapObjectLoader);
+  }
+
+  /**
+   * Registers a custom <code>IEntity</code> implementation to support being loaded from an <code>IMap</code> instance.
+   * Note that the specified class needs to be accessible in a static manner. Inner classes that aren't declared statically are not supported.
+   * 
+   * This implementation uses the provided <code>EntityInfo.customMapObjectType()</code> to determine for which type the specified class should be
+   * used.
+   * 
+   * @param <T>
+   *          The type of the custom entity.
+   * @param entityType
+   *          The class type of the custom entity implementation.
+   * 
+   * @see Environment#registerCustomEntityType(String, Class)
+   * @see IMapObject#getType()
+   * @see EntityInfo#customMapObjectType()
+   */
+  public static <T extends IEntity> void registerCustomEntityType(Class<T> entityType) {
+    EntityInfo info = entityType.getAnnotation(EntityInfo.class);
+    if (info == null || info.customMapObjectType().isEmpty()) {
+      throw new IllegalArgumentException(
+          "Cannot register a custom entity type without the related EntityInfo.customMapObjectType being specified.\nAdd an EntityInfo annotation to the " + entityType + " class and provide the required information or use the registerCustomEntityType overload and provide the type explicitly.");
+    }
+
+    registerCustomEntityType(info.customMapObjectType(), entityType);
+  }
+
+  @Override
+  public void reloadFromMap(final int mapId) {
+    this.remove(mapId);
+    this.loadFromMap(mapId);
+  }
+
+  @Override
+  public void remove(final IEntity entity) {
+    if (entity == null) {
+      return;
+    }
+
+    if (this.entities.get(entity.getRenderType()) != null) {
+      this.entities.get(entity.getRenderType()).entrySet().removeIf(e -> e.getValue().getMapId() == entity.getMapId());
+    }
+
+    for (String tag : entity.getTags()) {
+      this.getEntitiesByTag().get(tag).remove(entity);
+
+      if (this.getEntitiesByTag().get(tag).isEmpty()) {
+        this.getEntitiesByTag().remove(tag);
+      }
+    }
+
+    if (entity instanceof Emitter) {
+      Emitter emitter = (Emitter) entity;
+      this.removeEmitter(emitter);
+    }
+
+    if (entity instanceof MapArea) {
+      this.mapAreas.remove(entity);
+    }
+
+    if (entity instanceof Prop) {
+      this.props.remove(entity);
+    }
+
+    if (entity instanceof Creature) {
+      this.creatures.remove(entity);
+    }
+
+    if (entity instanceof CollisionBox) {
+      this.colliders.remove(entity);
+      this.staticShadows.removeIf(x -> x.getOrigin() != null && x.getOrigin().equals(entity));
+    }
+
+    if (entity instanceof LightSource) {
+      this.lightSources.remove(entity);
+      this.updateColorLayers(entity);
+    }
+
+    if (entity instanceof Trigger) {
+      this.triggers.remove(entity);
+    }
+
+    if (entity instanceof Spawnpoint) {
+      this.spawnPoints.remove(entity);
+    }
+
+    if (entity instanceof StaticShadow) {
+      this.staticShadows.remove(entity);
+      this.updateColorLayers(entity);
+    }
+
+    if (entity instanceof IMobileEntity) {
+      this.mobileEntities.values().remove(entity);
+    }
+
+    if (entity instanceof ICombatEntity) {
+      this.combatEntities.values().remove(entity);
+    }
+
+    this.unload(entity);
+
+    this.fireEntityEvent(l -> l.entityRemoved(entity));
+  }
+
+  @Override
+  public void remove(final int mapId) {
+    final IEntity ent = this.get(mapId);
+    if (ent == null) {
+      return;
+    }
+
+    this.remove(ent);
+  }
+
+  @Override
+  public void remove(String name) {
+    final IEntity ent = this.get(name);
+    if (ent == null) {
+      return;
+    }
+
+    this.remove(ent);
+  }
+
+  @Override
+  public <T extends IEntity> void remove(Collection<T> entities) {
+    if (entities == null) {
+      return;
+    }
+
+    for (T ent : entities) {
+      this.remove(ent);
+    }
+  }
+
+  @Override
+  public void removeRenderable(final IRenderable renderable) {
+    for (Collection<IRenderable> rends : this.renderables.values()) {
+      rends.remove(renderable);
+    }
+  }
+
+  @Override
+  public void render(final Graphics2D g) {
+    g.scale(Game.getCamera().getRenderScale(), Game.getCamera().getRenderScale());
+
+    StringBuilder renderDetails = new StringBuilder();
+    long renderStart = System.nanoTime();
+
+    renderDetails.append(this.render(g, RenderType.BACKGROUND));
+
+    renderDetails.append(this.render(g, RenderType.GROUND));
+    if (Game.getConfiguration().debug().isDebug()) {
+      DebugRenderer.renderMapDebugInfo(g, this.getMap());
+    }
+
+    renderDetails.append(this.render(g, RenderType.SURFACE));
+
+    renderDetails.append(this.render(g, RenderType.NORMAL));
+
+    long shadowRenderStart = System.nanoTime();
+    if (this.getStaticShadows().stream().anyMatch(x -> x.getShadowType() != StaticShadowType.NONE)) {
+      this.getStaticShadowLayer().render(g);
+    }
+
+    final double shadowTime = TimeUtilities.nanoToMs(System.nanoTime() - shadowRenderStart);
+
+    renderDetails.append(this.render(g, RenderType.OVERLAY));
+
+    long ambientStart = System.nanoTime();
+    if (Game.getConfiguration().graphics().getGraphicQuality().ordinal() >= Quality.MEDIUM.ordinal() && this.getAmbientLight() != null && this.getAmbientLight().getColor().getAlpha() != 0) {
+      this.getAmbientLight().render(g);
+    }
+
+    final double ambientTime = TimeUtilities.nanoToMs(System.nanoTime() - ambientStart);
+
+    renderDetails.append(this.render(g, RenderType.UI));
+
+    if (Game.getConfiguration().debug().isLogDetailedRenderTimes()) {
+      final double totalRenderTime = TimeUtilities.nanoToMs(System.nanoTime() - renderStart);
+      log.log(Level.INFO, "total render time: {0}ms \n{1} \tSHADOWS: {2}ms \n\tAMBIENT: {3}ms ", new Object[] { totalRenderTime, renderDetails, shadowTime, ambientTime });
+    }
+
+    g.scale(1.0 / Game.getCamera().getRenderScale(), 1.0 / Game.getCamera().getRenderScale());
+  }
+
+  private void fireEvent(Consumer<EnvironmentListener> cons) {
+    for (EnvironmentListener listener : this.listeners) {
+      cons.accept(listener);
+    }
+  }
+
+  private void fireRenderEvent(Graphics2D g, RenderType type) {
+    for (EnvironmentRenderListener listener : this.renderListeners.get(type)) {
+      listener.rendered(g, type);
+    }
+  }
+
+  private void fireEntityEvent(Consumer<EnvironmentEntityListener> cons) {
+    for (EnvironmentEntityListener listener : this.entityListeners) {
+      cons.accept(listener);
+    }
+  }
+
+  @Override
+  public void unload() {
+    if (!this.loaded) {
+      return;
+    }
+
+    // unregister all updatable entities from the current environment
+    for (final IEntity entity : this.getEntities()) {
+      this.unload(entity);
+    }
+
+    if (Game.getScreenManager() != null && Game.getScreenManager().getRenderComponent() != null) {
+      Game.getScreenManager().getRenderComponent().setBackground(RenderComponent.DEFAULT_BACKGROUND_COLOR);
+    }
+
+    this.loaded = false;
+    this.fireEvent(l -> l.environmentUnloaded(this));
+  }
+
+  @Override
+  public Collection<IEntity> load(final IMapObject mapObject) {
+    IMapObjectLoader loader = mapObjectLoaders.get(mapObject.getType());
+    if (loader != null) {
+      Collection<IEntity> loadedEntities = loader.load(this, mapObject);
+      for (IEntity entity : loadedEntities) {
+        if (entity != null) {
+          this.add(entity);
+        }
+      }
+
+      return loadedEntities;
+    }
+
+    return new ArrayList<>();
+  }
+
+  private static <T extends IEntity> T getById(Collection<T> entities, int mapId) {
+    for (final T m : entities) {
+      if (m.getMapId() == mapId) {
+        return m;
+      }
+    }
+
+    return null;
+  }
+
+  private static <T extends IEntity> T getByName(Collection<T> entities, String name) {
+    if (name == null || name.isEmpty()) {
+      return null;
+    }
+
+    for (final T m : entities) {
+      if (m.getName() != null && m.getName().equals(name)) {
+        return m;
+      }
+    }
+    return null;
+  }
+
+  private String render(Graphics2D g, RenderType renderType) {
+    long renderStart = System.nanoTime();
+
+    // 1. Render map layers
+    Game.getRenderEngine().render(g, this.getMap(), renderType);
+
+    // 2. Render renderables
+    for (final IRenderable rend : this.getRenderables(renderType)) {
+      rend.render(g);
+    }
+
+    // 3. Render entities
+    Game.getRenderEngine().renderEntities(g, this.entities.get(renderType).values(), renderType == RenderType.NORMAL);
+
+    // 4. fire event
+    this.fireRenderEvent(g, renderType);
+
+    if (Game.getConfiguration().debug().isLogDetailedRenderTimes()) {
+      final double renderTime = TimeUtilities.nanoToMs(System.nanoTime() - renderStart);
+      return "\t" + renderType + ": " + renderTime + "ms ("
+          + this.getMap().getRenderLayers().stream().filter(m -> m.getRenderType() == renderType).count() + " layers, "
+          + this.getRenderables(renderType).size() + " renderables, "
+          + this.entities.get(renderType).size() + " entities)\n";
+    }
+
+    return null;
+  }
+
+  private void addAmbientLight() {
+    final Color ambientColor = this.getMap().getColorValue(MapProperty.AMBIENTCOLOR, AmbientLight.DEFAULT_COLOR);
+    this.ambientLight = new AmbientLight(this, ambientColor);
+  }
+
+  private void addStaticShadows() {
+    final Color color = this.getMap().getColorValue(MapProperty.SHADOWCOLOR, StaticShadow.DEFAULT_COLOR);
+    this.staticShadowLayer = new StaticShadowLayer(this, color);
+  }
+
+  private void dispose(final Collection<? extends IEntity> entities) {
+    for (final IEntity entity : entities) {
+      if (entity instanceof IUpdateable) {
+        Game.getLoop().detach((IUpdateable) entity);
+      }
+
+      entity.detachControllers();
+    }
+  }
+
+  /**
+   * Loads the specified entity by performing the following steps:
+   * <ol>
+   * <li>add to physics engine</li>
+   * <li>register entity for update</li>
+   * <li>register animation controller for update</li>
+   * <li>register movement controller for update</li>
+   * <li>register AI controller for update</li>
+   * </ol>
+   *
+   * @param entity
+   */
+  private void load(final IEntity entity) {
+    // 1. add to physics engine
+    this.loadPhysicsEntity(entity);
+
+    // 2. register for update or activate
+    this.loadUpdatableOrEmitterEntity(entity);
+
+    // 3. attach all controllers
+    entity.attachControllers();
+
+    if (entity instanceof LightSource || entity instanceof StaticShadow) {
+      this.updateColorLayers(entity);
+    }
+
+    entity.loaded();
+  }
+
+  private void loadPhysicsEntity(IEntity entity) {
+    if (entity instanceof CollisionBox) {
+      final CollisionBox coll = (CollisionBox) entity;
+      if (coll.isObstacle()) {
+        Game.getPhysicsEngine().add(coll.getBoundingBox());
+      } else {
+        Game.getPhysicsEngine().add(coll);
+      }
+    } else if (entity instanceof ICollisionEntity) {
+      final ICollisionEntity coll = (ICollisionEntity) entity;
+      if (coll.hasCollision()) {
+        Game.getPhysicsEngine().add(coll);
+      }
+    }
+  }
+
+  private void loadUpdatableOrEmitterEntity(IEntity entity) {
+    if (entity instanceof Emitter) {
+      final Emitter emitter = (Emitter) entity;
+      if (emitter.isActivateOnInit()) {
+        emitter.activate();
+      }
+    } else if (entity instanceof IUpdateable) {
+      Game.getLoop().attach((IUpdateable) entity);
+    }
+  }
+
+  private void loadMapObjects() {
+    for (final IMapObjectLayer layer : this.getMap().getMapObjectLayers()) {
+      for (final IMapObject mapObject : layer.getMapObjects()) {
+        if (mapObject.getType() == null || mapObject.getType().isEmpty()) {
+          continue;
+        }
+
+        this.load(mapObject);
+      }
+    }
+  }
+
+  private static void registerDefaultMapObjectLoaders() {
+    registerMapObjectLoader(new PropMapObjectLoader());
+    registerMapObjectLoader(new CollisionBoxMapObjectLoader());
+    registerMapObjectLoader(new TriggerMapObjectLoader());
+    registerMapObjectLoader(new EmitterMapObjectLoader());
+    registerMapObjectLoader(new LightSourceMapObjectLoader());
+    registerMapObjectLoader(new SpawnpointMapObjectLoader());
+    registerMapObjectLoader(new MapAreaMapObjectLoader());
+    registerMapObjectLoader(new StaticShadowMapObjectLoader());
+    registerMapObjectLoader(new CreatureMapObjectLoader());
+  }
+
+  /**
+   * Unload the specified entity by performing the following steps:
+   * <ol>
+   * <li>remove entities from physics engine</li>
+   * <li>unregister units from update</li>
+   * <li>unregister ai controller from update</li>
+   * <li>unregister animation controller from update</li>
+   * <li>unregister movement controller from update</li>
+   * </ol>
+   *
+   * @param entity
+   */
+  private void unload(final IEntity entity) {
+    // 1. remove from physics engine
+    if (entity instanceof CollisionBox) {
+      final CollisionBox coll = (CollisionBox) entity;
+      if (coll.isObstacle()) {
+        Game.getPhysicsEngine().remove(coll.getBoundingBox());
+      } else {
+        Game.getPhysicsEngine().remove(coll);
+      }
+    } else if (entity instanceof ICollisionEntity) {
+      final ICollisionEntity coll = (ICollisionEntity) entity;
+      Game.getPhysicsEngine().remove(coll);
+    }
+
+    // 2. unregister from update
+    if (entity instanceof IUpdateable) {
+      Game.getLoop().detach((IUpdateable) entity);
+    }
+
+    // 3. detach all controllers
+    entity.detachControllers();
+
+    if (entity instanceof Emitter) {
+      Emitter em = (Emitter) entity;
+      em.deactivate();
+    }
+
+    entity.removed();
+  }
 }