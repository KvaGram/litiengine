--- conflicted
+++ resolved
@@ -29,13 +29,8 @@
   @XmlAttribute
   private String terrain;
 
-<<<<<<< HEAD
   @XmlElement
-  private Animation animation;
-=======
-  @XmlElement(required = false)
   private TileAnimation animation;
->>>>>>> 8d7f95b7
 
   @XmlElement
   private MapImage image;
