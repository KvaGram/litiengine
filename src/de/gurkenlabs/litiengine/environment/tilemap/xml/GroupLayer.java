--- conflicted
+++ resolved
@@ -1,379 +1,137 @@
-<<<<<<< HEAD
-package de.gurkenlabs.litiengine.environment.tilemap.xml;
-
-import java.net.URL;
-import java.util.ArrayList;
-import java.util.Collection;
-import java.util.Collections;
-import java.util.List;
-import java.util.Optional;
-
-import javax.xml.bind.annotation.XmlElement;
-import javax.xml.bind.annotation.XmlElements;
-
-import de.gurkenlabs.litiengine.environment.tilemap.IGroupLayer;
-import de.gurkenlabs.litiengine.environment.tilemap.IImageLayer;
-import de.gurkenlabs.litiengine.environment.tilemap.ILayer;
-import de.gurkenlabs.litiengine.environment.tilemap.IMapObject;
-import de.gurkenlabs.litiengine.environment.tilemap.IMapObjectLayer;
-import de.gurkenlabs.litiengine.environment.tilemap.ITileLayer;
-
-public class GroupLayer extends Layer implements IGroupLayer {
-
-  @XmlElements({
-      @XmlElement(name = "imagelayer", type = ImageLayer.class),
-      @XmlElement(name = "layer", type = TileLayer.class),
-      @XmlElement(name = "objectgroup", type = MapObjectLayer.class),
-      @XmlElement(name = "group", type = GroupLayer.class)
-  })
-  private List<ILayer> layers;
-
-  private transient List<ITileLayer> rawTileLayers = new ArrayList<>();
-  private transient List<IMapObjectLayer> rawMapObjectLayers = new ArrayList<>();
-  private transient List<IImageLayer> rawImageLayers = new ArrayList<>();
-  private transient List<IGroupLayer> rawGroupLayers = new ArrayList<>();
-
-  private transient List<ITileLayer> tileLayers = Collections.unmodifiableList(this.rawTileLayers);
-  private transient List<IMapObjectLayer> mapObjectLayers = Collections.unmodifiableList(this.rawMapObjectLayers);
-  private transient List<IImageLayer> imageLayers = Collections.unmodifiableList(this.rawImageLayers);
-  private transient List<IGroupLayer> groupLayers = Collections.unmodifiableList(this.rawGroupLayers);
-
-  @Override
-  public List<ILayer> getRenderLayers() {
-    return this.layers;
-  }
-
-  @Override
-  public List<IMapObjectLayer> getMapObjectLayers() {
-    return this.mapObjectLayers;
-  }
-
-  @Override
-  public void addLayer(ILayer layer) {
-    this.layers.add(layer);
-    this.layerAdded(layer);
-    if (layer instanceof Layer) {
-      ((Layer) layer).setMap((Map) this.getMap());
-    }
-  }
-
-  @Override
-  public void addLayer(int index, ILayer layer) {
-    this.layers.add(index, layer);
-    this.layerAdded(layer);
-    if (layer instanceof Layer) {
-      ((Layer) layer).setMap((Map) this.getMap());
-    }
-  }
-
-  @Override
-  public void removeLayer(ILayer layer) {
-    this.layers.remove(layer);
-    this.layerRemoved(layer);
-    if (layer instanceof Layer) {
-      ((Layer) layer).setMap(null);
-    }
-  }
-
-  @Override
-  public void removeLayer(int index) {
-    ILayer removed = this.layers.remove(index);
-    this.layerRemoved(removed);
-    if (removed != null && removed instanceof Layer) {
-      ((Layer) removed).setMap(null);
-    }
-  }
-
-  private void layerRemoved(ILayer layer) {
-    if (layer instanceof ITileLayer) {
-      this.rawTileLayers.remove(layer);
-    }
-    if (layer instanceof IMapObjectLayer) {
-      this.rawMapObjectLayers.remove(layer);
-    }
-    if (layer instanceof IImageLayer) {
-      this.rawImageLayers.remove(layer);
-    }
-    if (layer instanceof IGroupLayer) {
-      this.rawGroupLayers.remove(layer);
-    }
-  }
-
-  private void layerAdded(ILayer layer) {
-    if (layer instanceof ITileLayer) {
-      this.rawTileLayers.add((ITileLayer) layer);
-    }
-    if (layer instanceof IMapObjectLayer) {
-      this.rawMapObjectLayers.add((IMapObjectLayer) layer);
-    }
-    if (layer instanceof IImageLayer) {
-      this.rawImageLayers.add((IImageLayer) layer);
-    }
-    if (layer instanceof IGroupLayer) {
-      this.rawGroupLayers.add((IGroupLayer) layer);
-    }
-  }
-
-  @Override
-  public IMapObjectLayer getMapObjectLayer(IMapObject mapObject) {
-    for (IMapObjectLayer layer : this.getMapObjectLayers()) {
-      Optional<IMapObject> found = layer.getMapObjects().stream().filter(x -> x.getId() == mapObject.getId()).findFirst();
-      if (found.isPresent()) {
-        return layer;
-      }
-    }
-
-    return null;
-  }
-
-  @Override
-  public Collection<IMapObject> getMapObjects() {
-    List<IMapObject> mapObjects = new ArrayList<>();
-    if (this.getMapObjectLayers() == null) {
-      return mapObjects;
-    }
-
-    for (IMapObjectLayer layer : this.getMapObjectLayers()) {
-      if (layer == null) {
-        continue;
-      }
-
-      for (IMapObject mapObject : layer.getMapObjects()) {
-        if (mapObject != null) {
-          mapObjects.add(mapObject);
-        }
-      }
-    }
-
-    return mapObjects;
-  }
-
-  @Override
-  public Collection<IMapObject> getMapObjects(int... mapIDs) {
-    List<IMapObject> mapObjects = new ArrayList<>();
-    if (this.getMapObjectLayers() == null || this.getMapObjectLayers().isEmpty()) {
-      return mapObjects;
-    }
-
-    for (IMapObjectLayer layer : this.getMapObjectLayers()) {
-      if (layer == null) {
-        continue;
-      }
-
-      mapObjects.addAll(layer.getMapObjects(mapIDs));
-    }
-
-    return mapObjects;
-  }
-
-  @Override
-  public Collection<IMapObject> getMapObjects(String... types) {
-    List<IMapObject> mapObjects = new ArrayList<>();
-    if (this.getMapObjectLayers() == null || this.getMapObjectLayers().isEmpty() || types.length == 0) {
-      return mapObjects;
-    }
-
-    for (IMapObjectLayer layer : this.getMapObjectLayers()) {
-      if (layer == null) {
-        continue;
-      }
-
-      mapObjects.addAll(layer.getMapObjects(types));
-    }
-
-    return mapObjects;
-  }
-
-  @Override
-  public IMapObject getMapObject(int mapId) {
-    if (this.getMapObjectLayers() == null) {
-      return null;
-    }
-
-    for (IMapObjectLayer layer : this.getMapObjectLayers()) {
-      if (layer == null) {
-        continue;
-      }
-
-      for (IMapObject mapObject : layer.getMapObjects()) {
-        if (mapObject != null && mapObject.getId() == mapId) {
-          return mapObject;
-        }
-      }
-    }
-
-    return null;
-  }
-
-  @Override
-  public void removeMapObject(int mapId) {
-    for (IMapObjectLayer layer : this.getMapObjectLayers()) {
-      IMapObject remove = null;
-      for (IMapObject obj : layer.getMapObjects()) {
-        if (obj.getId() == mapId) {
-          remove = obj;
-          break;
-        }
-      }
-
-      if (remove != null) {
-        layer.removeMapObject(remove);
-        break;
-      }
-    }
-  }
-
-  @Override
-  public List<ITileLayer> getTileLayers() {
-    return this.tileLayers;
-  }
-
-  @Override
-  public List<IImageLayer> getImageLayers() {
-    return this.imageLayers;
-  }
-
-  @Override
-  public List<IGroupLayer> getGroupLayers() {
-    return this.groupLayers;
-  }
-
-  @Override
-  void finish(URL location) throws TmxException {
-    super.finish(location);
-    for (ILayer layer : this.layers) {
-      if (layer instanceof Layer) {
-        ((Layer) layer).finish(location);
-      }
-    }
-  }
-}
-=======
-package de.gurkenlabs.litiengine.environment.tilemap.xml;
-
-import java.util.ArrayList;
-import java.util.Collections;
-import java.util.List;
-
-import javax.xml.bind.annotation.XmlElement;
-import javax.xml.bind.annotation.XmlElements;
-
-import de.gurkenlabs.litiengine.environment.tilemap.IGroupLayer;
-import de.gurkenlabs.litiengine.environment.tilemap.IImageLayer;
-import de.gurkenlabs.litiengine.environment.tilemap.ILayer;
-import de.gurkenlabs.litiengine.environment.tilemap.IMapObjectLayer;
-import de.gurkenlabs.litiengine.environment.tilemap.ITileLayer;
-
-public class GroupLayer extends Layer implements IGroupLayer {
-
-  @XmlElements({
-      @XmlElement(name = "imagelayer", type = ImageLayer.class),
-      @XmlElement(name = "layer", type = TileLayer.class),
-      @XmlElement(name = "objectgroup", type = MapObjectLayer.class),
-      @XmlElement(name = "group", type = GroupLayer.class)
-  })
-  private List<ILayer> layers;
-
-  private transient List<ITileLayer> rawTileLayers = new ArrayList<>();
-  private transient List<IMapObjectLayer> rawMapObjectLayers = new ArrayList<>();
-  private transient List<IImageLayer> rawImageLayers = new ArrayList<>();
-  private transient List<IGroupLayer> rawGroupLayers = new ArrayList<>();
-
-  private transient List<ITileLayer> tileLayers = Collections.unmodifiableList(this.rawTileLayers);
-  private transient List<IMapObjectLayer> mapObjectLayers = Collections.unmodifiableList(this.rawMapObjectLayers);
-  private transient List<IImageLayer> imageLayers = Collections.unmodifiableList(this.rawImageLayers);
-  private transient List<IGroupLayer> groupLayers = Collections.unmodifiableList(this.rawGroupLayers);
-
-  @Override
-  public List<ILayer> getRenderLayers() {
-    return this.layers;
-  }
-
-  @Override
-  public List<IMapObjectLayer> getMapObjectLayers() {
-    return this.mapObjectLayers;
-  }
-
-  @Override
-  public void addLayer(ILayer layer) {
-    this.layers.add(layer);
-    this.layerAdded(layer);
-    if (layer instanceof Layer) {
-      ((Layer) layer).setMap((Map) this.getMap());
-    }
-  }
-
-  @Override
-  public void addLayer(int index, ILayer layer) {
-    this.layers.add(index, layer);
-    this.layerAdded(layer);
-    if (layer instanceof Layer) {
-      ((Layer) layer).setMap((Map) this.getMap());
-    }
-  }
-
-  @Override
-  public void removeLayer(ILayer layer) {
-    this.layers.remove(layer);
-    this.layerRemoved(layer);
-    if (layer instanceof Layer) {
-      ((Layer) layer).setMap(null);
-    }
-  }
-
-  @Override
-  public void removeLayer(int index) {
-    ILayer removed = this.layers.remove(index);
-    this.layerRemoved(removed);
-    if (removed instanceof Layer) {
-      ((Layer) removed).setMap(null);
-    }
-  }
-
-  private void layerRemoved(ILayer layer) {
-    if (layer instanceof ITileLayer) {
-      this.rawTileLayers.remove(layer);
-    }
-    if (layer instanceof IMapObjectLayer) {
-      this.rawMapObjectLayers.remove(layer);
-    }
-    if (layer instanceof IImageLayer) {
-      this.rawImageLayers.remove(layer);
-    }
-    if (layer instanceof IGroupLayer) {
-      this.rawGroupLayers.remove(layer);
-    }
-  }
-
-  private void layerAdded(ILayer layer) {
-    if (layer instanceof ITileLayer) {
-      this.rawTileLayers.add((ITileLayer) layer);
-    }
-    if (layer instanceof IMapObjectLayer) {
-      this.rawMapObjectLayers.add((IMapObjectLayer) layer);
-    }
-    if (layer instanceof IImageLayer) {
-      this.rawImageLayers.add((IImageLayer) layer);
-    }
-    if (layer instanceof IGroupLayer) {
-      this.rawGroupLayers.add((IGroupLayer) layer);
-    }
-  }
-
-  @Override
-  public List<ITileLayer> getTileLayers() {
-    return this.tileLayers;
-  }
-
-  @Override
-  public List<IImageLayer> getImageLayers() {
-    return this.imageLayers;
-  }
-
-  @Override
-  public List<IGroupLayer> getGroupLayers() {
-    return this.groupLayers;
-  }
-
-}
->>>>>>> 8d7f95b7
+package de.gurkenlabs.litiengine.environment.tilemap.xml;
+
+import java.net.URL;
+import java.util.ArrayList;
+import java.util.Collections;
+import java.util.List;
+
+import javax.xml.bind.annotation.XmlElement;
+import javax.xml.bind.annotation.XmlElements;
+
+import de.gurkenlabs.litiengine.environment.tilemap.IGroupLayer;
+import de.gurkenlabs.litiengine.environment.tilemap.IImageLayer;
+import de.gurkenlabs.litiengine.environment.tilemap.ILayer;
+import de.gurkenlabs.litiengine.environment.tilemap.IMapObjectLayer;
+import de.gurkenlabs.litiengine.environment.tilemap.ITileLayer;
+
+public class GroupLayer extends Layer implements IGroupLayer {
+
+  @XmlElements({
+      @XmlElement(name = "imagelayer", type = ImageLayer.class),
+      @XmlElement(name = "layer", type = TileLayer.class),
+      @XmlElement(name = "objectgroup", type = MapObjectLayer.class),
+      @XmlElement(name = "group", type = GroupLayer.class)
+  })
+  private List<ILayer> layers;
+
+  private transient List<ITileLayer> rawTileLayers = new ArrayList<>();
+  private transient List<IMapObjectLayer> rawMapObjectLayers = new ArrayList<>();
+  private transient List<IImageLayer> rawImageLayers = new ArrayList<>();
+  private transient List<IGroupLayer> rawGroupLayers = new ArrayList<>();
+
+  private transient List<ITileLayer> tileLayers = Collections.unmodifiableList(this.rawTileLayers);
+  private transient List<IMapObjectLayer> mapObjectLayers = Collections.unmodifiableList(this.rawMapObjectLayers);
+  private transient List<IImageLayer> imageLayers = Collections.unmodifiableList(this.rawImageLayers);
+  private transient List<IGroupLayer> groupLayers = Collections.unmodifiableList(this.rawGroupLayers);
+
+  @Override
+  public List<ILayer> getRenderLayers() {
+    return this.layers;
+  }
+
+  @Override
+  public List<IMapObjectLayer> getMapObjectLayers() {
+    return this.mapObjectLayers;
+  }
+
+  @Override
+  public void addLayer(ILayer layer) {
+    this.layers.add(layer);
+    this.layerAdded(layer);
+    if (layer instanceof Layer) {
+      ((Layer) layer).setMap((Map) this.getMap());
+    }
+  }
+
+  @Override
+  public void addLayer(int index, ILayer layer) {
+    this.layers.add(index, layer);
+    this.layerAdded(layer);
+    if (layer instanceof Layer) {
+      ((Layer) layer).setMap((Map) this.getMap());
+    }
+  }
+
+  @Override
+  public void removeLayer(ILayer layer) {
+    this.layers.remove(layer);
+    this.layerRemoved(layer);
+    if (layer instanceof Layer) {
+      ((Layer) layer).setMap(null);
+    }
+  }
+
+  @Override
+  public void removeLayer(int index) {
+    ILayer removed = this.layers.remove(index);
+    this.layerRemoved(removed);
+    if (removed instanceof Layer) {
+      ((Layer) removed).setMap(null);
+    }
+  }
+
+  private void layerRemoved(ILayer layer) {
+    if (layer instanceof ITileLayer) {
+      this.rawTileLayers.remove(layer);
+    }
+    if (layer instanceof IMapObjectLayer) {
+      this.rawMapObjectLayers.remove(layer);
+    }
+    if (layer instanceof IImageLayer) {
+      this.rawImageLayers.remove(layer);
+    }
+    if (layer instanceof IGroupLayer) {
+      this.rawGroupLayers.remove(layer);
+    }
+  }
+
+  private void layerAdded(ILayer layer) {
+    if (layer instanceof ITileLayer) {
+      this.rawTileLayers.add((ITileLayer) layer);
+    }
+    if (layer instanceof IMapObjectLayer) {
+      this.rawMapObjectLayers.add((IMapObjectLayer) layer);
+    }
+    if (layer instanceof IImageLayer) {
+      this.rawImageLayers.add((IImageLayer) layer);
+    }
+    if (layer instanceof IGroupLayer) {
+      this.rawGroupLayers.add((IGroupLayer) layer);
+    }
+  }
+
+  @Override
+  public List<ITileLayer> getTileLayers() {
+    return this.tileLayers;
+  }
+
+  @Override
+  public List<IImageLayer> getImageLayers() {
+    return this.imageLayers;
+  }
+
+  @Override
+  public List<IGroupLayer> getGroupLayers() {
+    return this.groupLayers;
+  }
+
+  @Override
+  void finish(URL location) throws TmxException {
+    super.finish(location);
+    for (ILayer layer : this.layers) {
+      if (layer instanceof Layer) {
+        ((Layer) layer).finish(location);
+      }
+    }
+  }
+}