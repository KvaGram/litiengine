package de.gurkenlabs.litiengine;

import java.awt.event.KeyEvent;
import java.io.File;
import java.lang.Thread.UncaughtExceptionHandler;
import java.util.List;
import java.util.Locale;
import java.util.concurrent.CopyOnWriteArrayList;
import java.util.logging.Level;
import java.util.logging.LogManager;
import java.util.logging.Logger;

import de.gurkenlabs.litiengine.configuration.GameConfiguration;
import de.gurkenlabs.litiengine.environment.EnvironmentLoadedListener;
import de.gurkenlabs.litiengine.environment.EnvironmentUnloadedListener;
import de.gurkenlabs.litiengine.environment.IEnvironment;
import de.gurkenlabs.litiengine.environment.tilemap.ICustomPropertyProvider;
import de.gurkenlabs.litiengine.graphics.Camera;
import de.gurkenlabs.litiengine.graphics.DebugRenderer;
import de.gurkenlabs.litiengine.graphics.ICamera;
import de.gurkenlabs.litiengine.graphics.RenderEngine;
import de.gurkenlabs.litiengine.gui.screens.IScreenManager;
import de.gurkenlabs.litiengine.gui.screens.ScreenManager;
import de.gurkenlabs.litiengine.input.Input;
import de.gurkenlabs.litiengine.input.Input.InputGameAdapter;
import de.gurkenlabs.litiengine.physics.IPhysicsEngine;
import de.gurkenlabs.litiengine.physics.PhysicsEngine;
import de.gurkenlabs.litiengine.resources.Resources;
import de.gurkenlabs.litiengine.sound.ISoundEngine;
import de.gurkenlabs.litiengine.sound.SoundEngine;
import de.gurkenlabs.litiengine.util.ArrayUtilities;
import de.gurkenlabs.litiengine.util.io.XmlUtilities;

/***
 * <p>
 * The <code>Game</code> class is without any doubt one of the classes that you will call a lot when creating a game with the LITIengine.
 * It is designed to be the static container that provides access to all important aspects of the engine, e.g. it holds the <code>GameInfo</code>,
 * the <code>RenderEngine</code>, the <code>SoundEngine</code> and many other major components.
 * </p>
 * <p>
 * We designed the API such that all important parts that make up the game are directly accessible via the <code>Game</code> class in a static manner.
 * To be a little bit more technical, it is essentially a collection of core Singleton instances.
 * </p>
 * <p>
 * This class will also be your starting point when setting up a new LITIengine project. In order to launch your game,
 * you need to at least call {@link Game#init(String...)} and {@link Game#start()} from your programs <code>main(String[])</code> method.
 * </p>
 * <p>
 * Additionally, it provides an interface to hook up event listeners (e.g. <code>GameListener</code> or <code>EnvironmentLoadedListener</code>) for
 * the most basic operations of a Game life cycle. 
 * </p>
 * 
 * @see GameListener
 * @see GameTerminatedListener
 * @see EnvironmentLoadedListener
 */
public final class Game {
  public static final int EXIT_GAME_CLOSED = 0;
  public static final int EXIT_GAME_CRASHED = -1;

  public static final String COMMADLINE_ARG_RELEASE = "-release";
  public static final String COMMADLINE_ARG_NOGUI = "-nogui";

  protected static long environmentLoadTick;
  private static final Logger log = Logger.getLogger(Game.class.getName());
  private static final String LOGGING_CONFIG_FILE = "logging.properties";

  private static boolean debug = true;
  private static boolean noGUIMode = false;
  private static final List<EnvironmentLoadedListener> environmentLoadedListeners;
  private static final List<EnvironmentUnloadedListener> environmentUnloadedListeners;
  private static final List<GameListener> gameListeners;
  private static final List<GameTerminatedListener> gameTerminatedListeners;

  private static final GameConfiguration configuration;
  private static final RenderEngine graphicsEngine;
  private static final SoundEngine soundEngine;
  private static final IPhysicsEngine physicsEngine;

  private static final GameMetrics metrics;

  private static final GameTime gameTime;

  private static GameInfo gameInfo;
  private static IEnvironment environment;
  private static ICamera camera;
  private static GameLoop gameLoop;
  private static RenderLoop renderLoop;
  private static IScreenManager screenManager;

  private static boolean hasStarted;
  private static boolean initialized;

  static {
    environmentLoadedListeners = new CopyOnWriteArrayList<>();
    environmentUnloadedListeners = new CopyOnWriteArrayList<>();
    gameListeners = new CopyOnWriteArrayList<>();
    gameTerminatedListeners = new CopyOnWriteArrayList<>();

    graphicsEngine = new RenderEngine();
    physicsEngine = new PhysicsEngine();
    soundEngine = new SoundEngine();
    metrics = new GameMetrics();
    gameInfo = new GameInfo();

    gameTime = new GameTime();

    // init configuration before init method in order to use configured values
    // to initialize components
    configuration = new GameConfiguration();

    addGameListener(new InputGameAdapter());
  }

  private Game() {
    throw new UnsupportedOperationException();
  }

  public static void addGameListener(GameListener listener) {
    gameListeners.add(listener);
    gameTerminatedListeners.add(listener);
  }

  public static void removeGameListener(GameListener listener) {
    gameListeners.remove(listener);
    gameTerminatedListeners.remove(listener);
  }

  public static void addGameTerminatedListener(GameTerminatedListener listener) {
    gameTerminatedListeners.add(listener);
  }

  public static void removeGameTerminatedListener(GameTerminatedListener listener) {
    gameTerminatedListeners.remove(listener);
  }

  public static void addEnvironmentLoadedListener(EnvironmentLoadedListener listener) {
    environmentLoadedListeners.add(listener);
  }

  public static void removeEnvironmentLoadedListener(EnvironmentLoadedListener listener) {
    environmentLoadedListeners.remove(listener);
  }

  public static void addEnvironmentUnloadedListener(EnvironmentUnloadedListener listener) {
    environmentUnloadedListeners.add(listener);
  }

  public static void removeEnvironmentUnloadedListener(EnvironmentUnloadedListener listener) {
    environmentUnloadedListeners.remove(listener);
  }

  /**
   * This flag indicates if the game currently supports debugging. This should
   * be set to false for release builds.
   * 
   * The default value here is true and will allow debugging unless explicitly
   * disabled by calling this method or providing the command line argument {@link #COMMADLINE_ARG_RELEASE} when running the game.
   * 
   * @param allow
   *          If set to true, the game will be told to allow debugging.
   */
  public static void allowDebug(boolean allow) {
    debug = allow;
  }

  /**
   * This flag indicates whether the game should display the <code>ScreenManager</code> or not.
   * This can only be set before the game has been initialized with the <code>Game.init(String...)</code> method. Afterwards it doesn't have an effect
   * anymore.
   * If enabled, the <code>ScreenManager#setVisible(boolean)</code> method won't be set to true and the <code>RenderLoop</code> won't be started.
   * Also the <code>Camera</code> won't be updated.
   * 
   * @param noGui
   *          If set to true, the GUI will be hidden.
   * @see ScreenManager
   * @see Game#init(String...)
   * @see ScreenManager#setVisible(boolean)
   * @see RenderLoop
   * @see Camera
   */
  public static void hideGUI(boolean noGui) {
    noGUIMode = noGui;
  }

  /**
   * This flag globally controls the game's debugging state. If enabled, debugging functionality (e.g. rendering collision boxes)
   * can potentially be enabled in the configuration.
   * 
   * @return True if debugging functionality is enabled; otherwise false.
   * 
   * @see Game#allowDebug(boolean)
   * @see GameConfiguration#debug()
   */
  public static boolean isDebug() {
    return debug;
  }

  public static boolean isInNoGUIMode() {
    return noGUIMode;
  }

  public static GameConfiguration getConfiguration() {
    return configuration;
  }

  public static IEnvironment getEnvironment() {
    return environment;
  }

  /**
   * Gets the basic meta information about this game.<br>
   * This instance can be used to define meta information about your game, like it's name, version or web site.<br>
   * <br>
   * <i>It's also possible to provide additional custom information using the method group of<br>
   * <code>Game.getInfo().setValue("CUSTOM_STRING", "my-value")</code>.</i>
   * 
   * @return The game's basic meta information.
   * 
   * @see GameInfo
   * @see ICustomPropertyProvider
   * @see GameInfo#setName(String)
   * @see GameInfo#setValue(String, String)
   */
  public static GameInfo getInfo() {
    return gameInfo;
  }

  public static IGameLoop getLoop() {
    return gameLoop;
  }

  public static GameMetrics getMetrics() {
    return metrics;
  }

  public static IPhysicsEngine getPhysicsEngine() {
    return physicsEngine;
  }

  public static RenderEngine getRenderEngine() {
    return graphicsEngine;
  }

  public static RenderLoop getRenderLoop() {
    return renderLoop;
  }

  public static IScreenManager getScreenManager() {
    return screenManager;
  }

  public static ISoundEngine getSoundEngine() {
    return soundEngine;
  }

  public static ICamera getCamera() {
    return camera;
  }

  public static GameTime getTime() {
    return gameTime;
  }

  public static boolean hasStarted() {
    return hasStarted;
  }

  /***
   * Initializes the infrastructure of the LITIengine game.
   * 
   * The following tasks are carried out by this method:
   * <ul>
   * <li>load the <code>GameConfiguration</code></li>
   * <li>handle the specified program parameters</li>
   * <li>configure the logging</li>
   * <li>set the programs <code>Locale</code> according to the configured values.</li>
   * <li>initialize and attach core components like the <code>PhysicsEngine</code></li>
   * <li>initialize the <code>ScreenManger</code></li>
   * <li>initialize the <code>Input</code></li>
   * <li>initialize the <code>GameLoop</code> and <code>RenderLoop</code></li>
   * <li>set a default camera</li>
   * </ul>
   * 
   * @param args
   *          The arguments passed to the programs entry point.
   */
  public static void init(String... args) {
    if (initialized) {
      log.log(Level.INFO, "The game has already been initialized.");
      return;
    }

    handleCommandLineArguments(args);

    getConfiguration().load();
    Locale.setDefault(new Locale(getConfiguration().client().getCountry(), getConfiguration().client().getLanguage()));

    gameLoop = new GameLoop("Main Update Loop", getConfiguration().client().getUpdaterate());
    gameLoop.attach(getPhysicsEngine());

    final ScreenManager scrMgr = new ScreenManager(getInfo().getTitle());

    // setup default exception handling for render and update loop
    renderLoop = new RenderLoop("Render Loop");

    setUncaughtExceptionHandler(new DefaultUncaughtExceptionHandler());

    screenManager = scrMgr;

    // init screens
    getScreenManager().init(getConfiguration().graphics().getResolutionWidth(), getConfiguration().graphics().getResolutionHeight(), getConfiguration().graphics().isFullscreen());
    setCamera(new Camera());

    // init logging
    if (new File(LOGGING_CONFIG_FILE).exists()) {
      System.setProperty("java.util.logging.config.file", LOGGING_CONFIG_FILE);

      try {
        LogManager.getLogManager().readConfiguration();
      } catch (final Exception e) {
        log.log(Level.SEVERE, e.getMessage(), e);
      }
    }

    for (GameListener listener : gameListeners) {
      listener.initialized(args);
    }

    if (!isInNoGUIMode()) {
      if (getConfiguration().client().showGameMetrics()) {
        getScreenManager().getRenderComponent().onRendered(g -> getMetrics().render(g));
      }

      if (getConfiguration().debug().isDebugEnabled()) {
        getRenderEngine().onEntityRendered(e -> DebugRenderer.renderEntityDebugInfo(e.getGraphics(), e.getRenderedObject()));
      }

      getScreenManager().getRenderComponent().onFpsChanged(fps -> getMetrics().setFramesPerSecond(fps));
      getScreenManager().setIconImage(Resources.images().get("litiengine-icon.png"));

      // init mouse inputs
      getScreenManager().getRenderComponent().addMouseListener(Input.mouse());
      getScreenManager().getRenderComponent().addMouseMotionListener(Input.mouse());
      getScreenManager().getRenderComponent().addMouseWheelListener(Input.mouse());

      Input.keyboard().onKeyTyped(KeyEvent.VK_PRINTSCREEN, key -> getScreenManager().getRenderComponent().takeScreenshot());
    }

    Runtime.getRuntime().addShutdownHook(new Thread(Game::terminate, "Shutdown"));

    initialized = true;
  }

  public static void setUncaughtExceptionHandler(UncaughtExceptionHandler uncaughtExceptionHandler) {
    gameLoop.setUncaughtExceptionHandler(uncaughtExceptionHandler);
    renderLoop.setUncaughtExceptionHandler(uncaughtExceptionHandler);
    Thread.setDefaultUncaughtExceptionHandler(uncaughtExceptionHandler);
  }

<<<<<<< HEAD
  /**
   * Load Spritesheets, Tilesets and Maps from a game resource file created with the utiLITI editor.
   * 
   * @param gameResourceFile
   *          the file name of the game resource file
   */
  public static void load(final String gameResourceFile) {
    final GameData file = GameData.load(gameResourceFile);
    if (file == null) {
      return;
    }

    int mapCnt = 0;
    for (final IMap m : file.getMaps()) {
      if (getMaps().stream().anyMatch(x -> x.getName().equals(m.getName()))) {
        continue;
      }

      getMaps().add(m);
      mapCnt++;
    }

    log.log(Level.INFO, "{0} maps loaded from {1}", new Object[] { mapCnt, gameResourceFile });

    int tileCnt = 0;
    for (final ITileset tileset : file.getTilesets()) {
      if (getTilesets().stream().anyMatch(x -> x.getName().equals(tileset.getName()))) {
        continue;
      }

      getTilesets().add(tileset);
      tileCnt++;
    }

    log.log(Level.INFO, "{0} tilesets loaded from {1}", new Object[] { tileCnt, gameResourceFile });

    final List<Spritesheet> loadedSprites = new ArrayList<>();
    for (final SpritesheetInfo tileset : file.getSpriteSheets()) {
      final Spritesheet sprite = Spritesheet.load(tileset);
      loadedSprites.add(sprite);
    }

    log.log(Level.INFO, "{0} spritesheets loaded from {1}", new Object[] { loadedSprites.size(), gameResourceFile });

    int spriteload = 0;
    for (final Spritesheet s : loadedSprites) {
      for (int i = 0; i < s.getRows() * s.getColumns(); i++) {
        BufferedImage sprite = s.getSprite(i);
        if (sprite != null) {
          spriteload++;
        }
      }
    }

    log.log(Level.INFO, "{0} sprites loaded to memory", new Object[] { spriteload });
  }

  public static void unloadEnvironment() {
=======
  public static void loadEnvironment(final IEnvironment env) {
>>>>>>> 5a6340a7
    if (getEnvironment() != null) {
      getEnvironment().unload();
      for (final EnvironmentUnloadedListener listener : environmentUnloadedListeners) {
        listener.environmentUnloaded(getEnvironment());
      }
    }
  }

  public static void loadEnvironment(final IEnvironment env) {
    unloadEnvironment();

    environment = env;
    if (getEnvironment() != null) {
      getEnvironment().load();
    }

    for (final EnvironmentLoadedListener listener : environmentLoadedListeners) {
      listener.environmentLoaded(getEnvironment());
    }

    if (getLoop() != null) {
      environmentLoadTick = getLoop().getTicks();
    }
  }

  /***
   * <p>
   * Starts the <code>GameLoops</code> and other components.
   * After this method is called, the engine will start to render contents of the current <code>Screen</code> of the <code>ScreenManager</code>,
   * the <code>SoundEngine</code> will start to playback <code>Sounds</code>
   * and the different input devices (e.g. <code>Mouse</code>, <code>Keyboard</code>) will start to process player input.
   * </p>
   * <p>
   * When the <code>Game</code> has started up successfully, it'll callback to the registered <code>GameListeners</code>.
   * </p>
   * 
   * @see ScreenManager#getCurrentScreen()
   * @see SoundEngine
   * @see Input
   * @see GameListener#started()
   */
  public static void start() {
    if (!initialized) {
      throw new IllegalStateException("The game cannot be started without being first initialized. Call Game.init(...) before Game.start().");
    }

    gameLoop.start();

    soundEngine.start();

    if (!isInNoGUIMode()) {
      renderLoop.start();
    }

    for (final GameListener listener : gameListeners) {
      listener.started();
    }

    hasStarted = true;
  }

  private static void terminate() {
    for (final GameListener listener : gameListeners) {
      if (!listener.terminating()) {
        return;
      }
    }

    getConfiguration().save();
    gameLoop.terminate();

    soundEngine.terminate();
    if (!isInNoGUIMode()) {
      renderLoop.terminate();
    }

    for (final GameTerminatedListener listener : gameTerminatedListeners) {
      listener.terminated();
    }

    hasStarted = false;
    initialized = false;
  }

  public static void setCamera(final ICamera cam) {
    if (getCamera() != null) {
      Game.getLoop().detach(camera);
    }

    camera = cam;

    if (!isInNoGUIMode()) {
      Game.getLoop().attach(cam);
      getCamera().updateFocus();
    }
  }

  /**
   * Sets the <code>Game's</code> basic information by the specified <code>GameInfo</code> instance.
   * <p>
   * <i>Typically, this should not be called manually because the <code>Game</code> already provides a <code>GameInfo</code> object which can be
   * adjusted.<br>
   * If you just want to edit some of it's information, use the provided instance of {@link Game#getInfo()}.
   * </i>
   * </p>
   * 
   * @param info
   *          The <code>GameInfo</code> that contains the basic information for the game.
   * 
   * @see Game#getInfo()
   * @see GameInfo
   */
  public static void setInfo(final GameInfo info) {
    gameInfo = info;
  }

  /**
   * Sets the <code>Game's</code> basic information by loading the <code>GameInfo</code> from the specified path to an XML file.
   * 
   * @param gameInfoFile
   *          The path to the XML file that contains the serialized <code>GameInfo</code>.
   * 
   * @see Game#setInfo(GameInfo)
   * @see Game#getInfo()
   * @see GameInfo
   */
  public static void setInfo(final String gameInfoFile) {
    GameInfo info = XmlUtilities.readFromFile(GameInfo.class, gameInfoFile);
    if (info == null) {
      log.log(Level.WARNING, "Could not read game info from {0}", new Object[] { gameInfoFile });
    }

    setInfo(info);
  }

  private static void handleCommandLineArguments(String[] args) {
    if (args == null || args.length == 0) {
      return;
    }

    if (ArrayUtilities.containsArgument(args, COMMADLINE_ARG_RELEASE)) {
      allowDebug(false);
    }

    if (ArrayUtilities.containsArgument(args, COMMADLINE_ARG_NOGUI)) {
      hideGUI(true);
    }
  }
}<|MERGE_RESOLUTION|>--- conflicted
+++ resolved
@@ -1,571 +1,512 @@
-package de.gurkenlabs.litiengine;
-
-import java.awt.event.KeyEvent;
-import java.io.File;
-import java.lang.Thread.UncaughtExceptionHandler;
-import java.util.List;
-import java.util.Locale;
-import java.util.concurrent.CopyOnWriteArrayList;
-import java.util.logging.Level;
-import java.util.logging.LogManager;
-import java.util.logging.Logger;
-
-import de.gurkenlabs.litiengine.configuration.GameConfiguration;
-import de.gurkenlabs.litiengine.environment.EnvironmentLoadedListener;
-import de.gurkenlabs.litiengine.environment.EnvironmentUnloadedListener;
-import de.gurkenlabs.litiengine.environment.IEnvironment;
-import de.gurkenlabs.litiengine.environment.tilemap.ICustomPropertyProvider;
-import de.gurkenlabs.litiengine.graphics.Camera;
-import de.gurkenlabs.litiengine.graphics.DebugRenderer;
-import de.gurkenlabs.litiengine.graphics.ICamera;
-import de.gurkenlabs.litiengine.graphics.RenderEngine;
-import de.gurkenlabs.litiengine.gui.screens.IScreenManager;
-import de.gurkenlabs.litiengine.gui.screens.ScreenManager;
-import de.gurkenlabs.litiengine.input.Input;
-import de.gurkenlabs.litiengine.input.Input.InputGameAdapter;
-import de.gurkenlabs.litiengine.physics.IPhysicsEngine;
-import de.gurkenlabs.litiengine.physics.PhysicsEngine;
-import de.gurkenlabs.litiengine.resources.Resources;
-import de.gurkenlabs.litiengine.sound.ISoundEngine;
-import de.gurkenlabs.litiengine.sound.SoundEngine;
-import de.gurkenlabs.litiengine.util.ArrayUtilities;
-import de.gurkenlabs.litiengine.util.io.XmlUtilities;
-
-/***
- * <p>
- * The <code>Game</code> class is without any doubt one of the classes that you will call a lot when creating a game with the LITIengine.
- * It is designed to be the static container that provides access to all important aspects of the engine, e.g. it holds the <code>GameInfo</code>,
- * the <code>RenderEngine</code>, the <code>SoundEngine</code> and many other major components.
- * </p>
- * <p>
- * We designed the API such that all important parts that make up the game are directly accessible via the <code>Game</code> class in a static manner.
- * To be a little bit more technical, it is essentially a collection of core Singleton instances.
- * </p>
- * <p>
- * This class will also be your starting point when setting up a new LITIengine project. In order to launch your game,
- * you need to at least call {@link Game#init(String...)} and {@link Game#start()} from your programs <code>main(String[])</code> method.
- * </p>
- * <p>
- * Additionally, it provides an interface to hook up event listeners (e.g. <code>GameListener</code> or <code>EnvironmentLoadedListener</code>) for
- * the most basic operations of a Game life cycle. 
- * </p>
- * 
- * @see GameListener
- * @see GameTerminatedListener
- * @see EnvironmentLoadedListener
- */
-public final class Game {
-  public static final int EXIT_GAME_CLOSED = 0;
-  public static final int EXIT_GAME_CRASHED = -1;
-
-  public static final String COMMADLINE_ARG_RELEASE = "-release";
-  public static final String COMMADLINE_ARG_NOGUI = "-nogui";
-
-  protected static long environmentLoadTick;
-  private static final Logger log = Logger.getLogger(Game.class.getName());
-  private static final String LOGGING_CONFIG_FILE = "logging.properties";
-
-  private static boolean debug = true;
-  private static boolean noGUIMode = false;
-  private static final List<EnvironmentLoadedListener> environmentLoadedListeners;
-  private static final List<EnvironmentUnloadedListener> environmentUnloadedListeners;
-  private static final List<GameListener> gameListeners;
-  private static final List<GameTerminatedListener> gameTerminatedListeners;
-
-  private static final GameConfiguration configuration;
-  private static final RenderEngine graphicsEngine;
-  private static final SoundEngine soundEngine;
-  private static final IPhysicsEngine physicsEngine;
-
-  private static final GameMetrics metrics;
-
-  private static final GameTime gameTime;
-
-  private static GameInfo gameInfo;
-  private static IEnvironment environment;
-  private static ICamera camera;
-  private static GameLoop gameLoop;
-  private static RenderLoop renderLoop;
-  private static IScreenManager screenManager;
-
-  private static boolean hasStarted;
-  private static boolean initialized;
-
-  static {
-    environmentLoadedListeners = new CopyOnWriteArrayList<>();
-    environmentUnloadedListeners = new CopyOnWriteArrayList<>();
-    gameListeners = new CopyOnWriteArrayList<>();
-    gameTerminatedListeners = new CopyOnWriteArrayList<>();
-
-    graphicsEngine = new RenderEngine();
-    physicsEngine = new PhysicsEngine();
-    soundEngine = new SoundEngine();
-    metrics = new GameMetrics();
-    gameInfo = new GameInfo();
-
-    gameTime = new GameTime();
-
-    // init configuration before init method in order to use configured values
-    // to initialize components
-    configuration = new GameConfiguration();
-
-    addGameListener(new InputGameAdapter());
-  }
-
-  private Game() {
-    throw new UnsupportedOperationException();
-  }
-
-  public static void addGameListener(GameListener listener) {
-    gameListeners.add(listener);
-    gameTerminatedListeners.add(listener);
-  }
-
-  public static void removeGameListener(GameListener listener) {
-    gameListeners.remove(listener);
-    gameTerminatedListeners.remove(listener);
-  }
-
-  public static void addGameTerminatedListener(GameTerminatedListener listener) {
-    gameTerminatedListeners.add(listener);
-  }
-
-  public static void removeGameTerminatedListener(GameTerminatedListener listener) {
-    gameTerminatedListeners.remove(listener);
-  }
-
-  public static void addEnvironmentLoadedListener(EnvironmentLoadedListener listener) {
-    environmentLoadedListeners.add(listener);
-  }
-
-  public static void removeEnvironmentLoadedListener(EnvironmentLoadedListener listener) {
-    environmentLoadedListeners.remove(listener);
-  }
-
-  public static void addEnvironmentUnloadedListener(EnvironmentUnloadedListener listener) {
-    environmentUnloadedListeners.add(listener);
-  }
-
-  public static void removeEnvironmentUnloadedListener(EnvironmentUnloadedListener listener) {
-    environmentUnloadedListeners.remove(listener);
-  }
-
-  /**
-   * This flag indicates if the game currently supports debugging. This should
-   * be set to false for release builds.
-   * 
-   * The default value here is true and will allow debugging unless explicitly
-   * disabled by calling this method or providing the command line argument {@link #COMMADLINE_ARG_RELEASE} when running the game.
-   * 
-   * @param allow
-   *          If set to true, the game will be told to allow debugging.
-   */
-  public static void allowDebug(boolean allow) {
-    debug = allow;
-  }
-
-  /**
-   * This flag indicates whether the game should display the <code>ScreenManager</code> or not.
-   * This can only be set before the game has been initialized with the <code>Game.init(String...)</code> method. Afterwards it doesn't have an effect
-   * anymore.
-   * If enabled, the <code>ScreenManager#setVisible(boolean)</code> method won't be set to true and the <code>RenderLoop</code> won't be started.
-   * Also the <code>Camera</code> won't be updated.
-   * 
-   * @param noGui
-   *          If set to true, the GUI will be hidden.
-   * @see ScreenManager
-   * @see Game#init(String...)
-   * @see ScreenManager#setVisible(boolean)
-   * @see RenderLoop
-   * @see Camera
-   */
-  public static void hideGUI(boolean noGui) {
-    noGUIMode = noGui;
-  }
-
-  /**
-   * This flag globally controls the game's debugging state. If enabled, debugging functionality (e.g. rendering collision boxes)
-   * can potentially be enabled in the configuration.
-   * 
-   * @return True if debugging functionality is enabled; otherwise false.
-   * 
-   * @see Game#allowDebug(boolean)
-   * @see GameConfiguration#debug()
-   */
-  public static boolean isDebug() {
-    return debug;
-  }
-
-  public static boolean isInNoGUIMode() {
-    return noGUIMode;
-  }
-
-  public static GameConfiguration getConfiguration() {
-    return configuration;
-  }
-
-  public static IEnvironment getEnvironment() {
-    return environment;
-  }
-
-  /**
-   * Gets the basic meta information about this game.<br>
-   * This instance can be used to define meta information about your game, like it's name, version or web site.<br>
-   * <br>
-   * <i>It's also possible to provide additional custom information using the method group of<br>
-   * <code>Game.getInfo().setValue("CUSTOM_STRING", "my-value")</code>.</i>
-   * 
-   * @return The game's basic meta information.
-   * 
-   * @see GameInfo
-   * @see ICustomPropertyProvider
-   * @see GameInfo#setName(String)
-   * @see GameInfo#setValue(String, String)
-   */
-  public static GameInfo getInfo() {
-    return gameInfo;
-  }
-
-  public static IGameLoop getLoop() {
-    return gameLoop;
-  }
-
-  public static GameMetrics getMetrics() {
-    return metrics;
-  }
-
-  public static IPhysicsEngine getPhysicsEngine() {
-    return physicsEngine;
-  }
-
-  public static RenderEngine getRenderEngine() {
-    return graphicsEngine;
-  }
-
-  public static RenderLoop getRenderLoop() {
-    return renderLoop;
-  }
-
-  public static IScreenManager getScreenManager() {
-    return screenManager;
-  }
-
-  public static ISoundEngine getSoundEngine() {
-    return soundEngine;
-  }
-
-  public static ICamera getCamera() {
-    return camera;
-  }
-
-  public static GameTime getTime() {
-    return gameTime;
-  }
-
-  public static boolean hasStarted() {
-    return hasStarted;
-  }
-
-  /***
-   * Initializes the infrastructure of the LITIengine game.
-   * 
-   * The following tasks are carried out by this method:
-   * <ul>
-   * <li>load the <code>GameConfiguration</code></li>
-   * <li>handle the specified program parameters</li>
-   * <li>configure the logging</li>
-   * <li>set the programs <code>Locale</code> according to the configured values.</li>
-   * <li>initialize and attach core components like the <code>PhysicsEngine</code></li>
-   * <li>initialize the <code>ScreenManger</code></li>
-   * <li>initialize the <code>Input</code></li>
-   * <li>initialize the <code>GameLoop</code> and <code>RenderLoop</code></li>
-   * <li>set a default camera</li>
-   * </ul>
-   * 
-   * @param args
-   *          The arguments passed to the programs entry point.
-   */
-  public static void init(String... args) {
-    if (initialized) {
-      log.log(Level.INFO, "The game has already been initialized.");
-      return;
-    }
-
-    handleCommandLineArguments(args);
-
-    getConfiguration().load();
-    Locale.setDefault(new Locale(getConfiguration().client().getCountry(), getConfiguration().client().getLanguage()));
-
-    gameLoop = new GameLoop("Main Update Loop", getConfiguration().client().getUpdaterate());
-    gameLoop.attach(getPhysicsEngine());
-
-    final ScreenManager scrMgr = new ScreenManager(getInfo().getTitle());
-
-    // setup default exception handling for render and update loop
-    renderLoop = new RenderLoop("Render Loop");
-
-    setUncaughtExceptionHandler(new DefaultUncaughtExceptionHandler());
-
-    screenManager = scrMgr;
-
-    // init screens
-    getScreenManager().init(getConfiguration().graphics().getResolutionWidth(), getConfiguration().graphics().getResolutionHeight(), getConfiguration().graphics().isFullscreen());
-    setCamera(new Camera());
-
-    // init logging
-    if (new File(LOGGING_CONFIG_FILE).exists()) {
-      System.setProperty("java.util.logging.config.file", LOGGING_CONFIG_FILE);
-
-      try {
-        LogManager.getLogManager().readConfiguration();
-      } catch (final Exception e) {
-        log.log(Level.SEVERE, e.getMessage(), e);
-      }
-    }
-
-    for (GameListener listener : gameListeners) {
-      listener.initialized(args);
-    }
-
-    if (!isInNoGUIMode()) {
-      if (getConfiguration().client().showGameMetrics()) {
-        getScreenManager().getRenderComponent().onRendered(g -> getMetrics().render(g));
-      }
-
-      if (getConfiguration().debug().isDebugEnabled()) {
-        getRenderEngine().onEntityRendered(e -> DebugRenderer.renderEntityDebugInfo(e.getGraphics(), e.getRenderedObject()));
-      }
-
-      getScreenManager().getRenderComponent().onFpsChanged(fps -> getMetrics().setFramesPerSecond(fps));
-      getScreenManager().setIconImage(Resources.images().get("litiengine-icon.png"));
-
-      // init mouse inputs
-      getScreenManager().getRenderComponent().addMouseListener(Input.mouse());
-      getScreenManager().getRenderComponent().addMouseMotionListener(Input.mouse());
-      getScreenManager().getRenderComponent().addMouseWheelListener(Input.mouse());
-
-      Input.keyboard().onKeyTyped(KeyEvent.VK_PRINTSCREEN, key -> getScreenManager().getRenderComponent().takeScreenshot());
-    }
-
-    Runtime.getRuntime().addShutdownHook(new Thread(Game::terminate, "Shutdown"));
-
-    initialized = true;
-  }
-
-  public static void setUncaughtExceptionHandler(UncaughtExceptionHandler uncaughtExceptionHandler) {
-    gameLoop.setUncaughtExceptionHandler(uncaughtExceptionHandler);
-    renderLoop.setUncaughtExceptionHandler(uncaughtExceptionHandler);
-    Thread.setDefaultUncaughtExceptionHandler(uncaughtExceptionHandler);
-  }
-
-<<<<<<< HEAD
-  /**
-   * Load Spritesheets, Tilesets and Maps from a game resource file created with the utiLITI editor.
-   * 
-   * @param gameResourceFile
-   *          the file name of the game resource file
-   */
-  public static void load(final String gameResourceFile) {
-    final GameData file = GameData.load(gameResourceFile);
-    if (file == null) {
-      return;
-    }
-
-    int mapCnt = 0;
-    for (final IMap m : file.getMaps()) {
-      if (getMaps().stream().anyMatch(x -> x.getName().equals(m.getName()))) {
-        continue;
-      }
-
-      getMaps().add(m);
-      mapCnt++;
-    }
-
-    log.log(Level.INFO, "{0} maps loaded from {1}", new Object[] { mapCnt, gameResourceFile });
-
-    int tileCnt = 0;
-    for (final ITileset tileset : file.getTilesets()) {
-      if (getTilesets().stream().anyMatch(x -> x.getName().equals(tileset.getName()))) {
-        continue;
-      }
-
-      getTilesets().add(tileset);
-      tileCnt++;
-    }
-
-    log.log(Level.INFO, "{0} tilesets loaded from {1}", new Object[] { tileCnt, gameResourceFile });
-
-    final List<Spritesheet> loadedSprites = new ArrayList<>();
-    for (final SpritesheetInfo tileset : file.getSpriteSheets()) {
-      final Spritesheet sprite = Spritesheet.load(tileset);
-      loadedSprites.add(sprite);
-    }
-
-    log.log(Level.INFO, "{0} spritesheets loaded from {1}", new Object[] { loadedSprites.size(), gameResourceFile });
-
-    int spriteload = 0;
-    for (final Spritesheet s : loadedSprites) {
-      for (int i = 0; i < s.getRows() * s.getColumns(); i++) {
-        BufferedImage sprite = s.getSprite(i);
-        if (sprite != null) {
-          spriteload++;
-        }
-      }
-    }
-
-    log.log(Level.INFO, "{0} sprites loaded to memory", new Object[] { spriteload });
-  }
-
-  public static void unloadEnvironment() {
-=======
-  public static void loadEnvironment(final IEnvironment env) {
->>>>>>> 5a6340a7
-    if (getEnvironment() != null) {
-      getEnvironment().unload();
-      for (final EnvironmentUnloadedListener listener : environmentUnloadedListeners) {
-        listener.environmentUnloaded(getEnvironment());
-      }
-    }
-  }
-
-  public static void loadEnvironment(final IEnvironment env) {
-    unloadEnvironment();
-
-    environment = env;
-    if (getEnvironment() != null) {
-      getEnvironment().load();
-    }
-
-    for (final EnvironmentLoadedListener listener : environmentLoadedListeners) {
-      listener.environmentLoaded(getEnvironment());
-    }
-
-    if (getLoop() != null) {
-      environmentLoadTick = getLoop().getTicks();
-    }
-  }
-
-  /***
-   * <p>
-   * Starts the <code>GameLoops</code> and other components.
-   * After this method is called, the engine will start to render contents of the current <code>Screen</code> of the <code>ScreenManager</code>,
-   * the <code>SoundEngine</code> will start to playback <code>Sounds</code>
-   * and the different input devices (e.g. <code>Mouse</code>, <code>Keyboard</code>) will start to process player input.
-   * </p>
-   * <p>
-   * When the <code>Game</code> has started up successfully, it'll callback to the registered <code>GameListeners</code>.
-   * </p>
-   * 
-   * @see ScreenManager#getCurrentScreen()
-   * @see SoundEngine
-   * @see Input
-   * @see GameListener#started()
-   */
-  public static void start() {
-    if (!initialized) {
-      throw new IllegalStateException("The game cannot be started without being first initialized. Call Game.init(...) before Game.start().");
-    }
-
-    gameLoop.start();
-
-    soundEngine.start();
-
-    if (!isInNoGUIMode()) {
-      renderLoop.start();
-    }
-
-    for (final GameListener listener : gameListeners) {
-      listener.started();
-    }
-
-    hasStarted = true;
-  }
-
-  private static void terminate() {
-    for (final GameListener listener : gameListeners) {
-      if (!listener.terminating()) {
-        return;
-      }
-    }
-
-    getConfiguration().save();
-    gameLoop.terminate();
-
-    soundEngine.terminate();
-    if (!isInNoGUIMode()) {
-      renderLoop.terminate();
-    }
-
-    for (final GameTerminatedListener listener : gameTerminatedListeners) {
-      listener.terminated();
-    }
-
-    hasStarted = false;
-    initialized = false;
-  }
-
-  public static void setCamera(final ICamera cam) {
-    if (getCamera() != null) {
-      Game.getLoop().detach(camera);
-    }
-
-    camera = cam;
-
-    if (!isInNoGUIMode()) {
-      Game.getLoop().attach(cam);
-      getCamera().updateFocus();
-    }
-  }
-
-  /**
-   * Sets the <code>Game's</code> basic information by the specified <code>GameInfo</code> instance.
-   * <p>
-   * <i>Typically, this should not be called manually because the <code>Game</code> already provides a <code>GameInfo</code> object which can be
-   * adjusted.<br>
-   * If you just want to edit some of it's information, use the provided instance of {@link Game#getInfo()}.
-   * </i>
-   * </p>
-   * 
-   * @param info
-   *          The <code>GameInfo</code> that contains the basic information for the game.
-   * 
-   * @see Game#getInfo()
-   * @see GameInfo
-   */
-  public static void setInfo(final GameInfo info) {
-    gameInfo = info;
-  }
-
-  /**
-   * Sets the <code>Game's</code> basic information by loading the <code>GameInfo</code> from the specified path to an XML file.
-   * 
-   * @param gameInfoFile
-   *          The path to the XML file that contains the serialized <code>GameInfo</code>.
-   * 
-   * @see Game#setInfo(GameInfo)
-   * @see Game#getInfo()
-   * @see GameInfo
-   */
-  public static void setInfo(final String gameInfoFile) {
-    GameInfo info = XmlUtilities.readFromFile(GameInfo.class, gameInfoFile);
-    if (info == null) {
-      log.log(Level.WARNING, "Could not read game info from {0}", new Object[] { gameInfoFile });
-    }
-
-    setInfo(info);
-  }
-
-  private static void handleCommandLineArguments(String[] args) {
-    if (args == null || args.length == 0) {
-      return;
-    }
-
-    if (ArrayUtilities.containsArgument(args, COMMADLINE_ARG_RELEASE)) {
-      allowDebug(false);
-    }
-
-    if (ArrayUtilities.containsArgument(args, COMMADLINE_ARG_NOGUI)) {
-      hideGUI(true);
-    }
-  }
+package de.gurkenlabs.litiengine;
+
+import java.awt.event.KeyEvent;
+import java.io.File;
+import java.lang.Thread.UncaughtExceptionHandler;
+import java.util.List;
+import java.util.Locale;
+import java.util.concurrent.CopyOnWriteArrayList;
+import java.util.logging.Level;
+import java.util.logging.LogManager;
+import java.util.logging.Logger;
+
+import de.gurkenlabs.litiengine.configuration.GameConfiguration;
+import de.gurkenlabs.litiengine.environment.EnvironmentLoadedListener;
+import de.gurkenlabs.litiengine.environment.EnvironmentUnloadedListener;
+import de.gurkenlabs.litiengine.environment.IEnvironment;
+import de.gurkenlabs.litiengine.environment.tilemap.ICustomPropertyProvider;
+import de.gurkenlabs.litiengine.graphics.Camera;
+import de.gurkenlabs.litiengine.graphics.DebugRenderer;
+import de.gurkenlabs.litiengine.graphics.ICamera;
+import de.gurkenlabs.litiengine.graphics.RenderEngine;
+import de.gurkenlabs.litiengine.gui.screens.IScreenManager;
+import de.gurkenlabs.litiengine.gui.screens.ScreenManager;
+import de.gurkenlabs.litiengine.input.Input;
+import de.gurkenlabs.litiengine.input.Input.InputGameAdapter;
+import de.gurkenlabs.litiengine.physics.IPhysicsEngine;
+import de.gurkenlabs.litiengine.physics.PhysicsEngine;
+import de.gurkenlabs.litiengine.resources.Resources;
+import de.gurkenlabs.litiengine.sound.ISoundEngine;
+import de.gurkenlabs.litiengine.sound.SoundEngine;
+import de.gurkenlabs.litiengine.util.ArrayUtilities;
+import de.gurkenlabs.litiengine.util.io.XmlUtilities;
+
+/***
+ * <p>
+ * The <code>Game</code> class is without any doubt one of the classes that you will call a lot when creating a game with the LITIengine.
+ * It is designed to be the static container that provides access to all important aspects of the engine, e.g. it holds the <code>GameInfo</code>,
+ * the <code>RenderEngine</code>, the <code>SoundEngine</code> and many other major components.
+ * </p>
+ * <p>
+ * We designed the API such that all important parts that make up the game are directly accessible via the <code>Game</code> class in a static manner.
+ * To be a little bit more technical, it is essentially a collection of core Singleton instances.
+ * </p>
+ * <p>
+ * This class will also be your starting point when setting up a new LITIengine project. In order to launch your game,
+ * you need to at least call {@link Game#init(String...)} and {@link Game#start()} from your programs <code>main(String[])</code> method.
+ * </p>
+ * <p>
+ * Additionally, it provides an interface to hook up event listeners (e.g. <code>GameListener</code> or <code>EnvironmentLoadedListener</code>) for
+ * the most basic operations of a Game life cycle. 
+ * </p>
+ * 
+ * @see GameListener
+ * @see GameTerminatedListener
+ * @see EnvironmentLoadedListener
+ */
+public final class Game {
+  public static final int EXIT_GAME_CLOSED = 0;
+  public static final int EXIT_GAME_CRASHED = -1;
+
+  public static final String COMMADLINE_ARG_RELEASE = "-release";
+  public static final String COMMADLINE_ARG_NOGUI = "-nogui";
+
+  protected static long environmentLoadTick;
+  private static final Logger log = Logger.getLogger(Game.class.getName());
+  private static final String LOGGING_CONFIG_FILE = "logging.properties";
+
+  private static boolean debug = true;
+  private static boolean noGUIMode = false;
+  private static final List<EnvironmentLoadedListener> environmentLoadedListeners;
+  private static final List<EnvironmentUnloadedListener> environmentUnloadedListeners;
+  private static final List<GameListener> gameListeners;
+  private static final List<GameTerminatedListener> gameTerminatedListeners;
+
+  private static final GameConfiguration configuration;
+  private static final RenderEngine graphicsEngine;
+  private static final SoundEngine soundEngine;
+  private static final IPhysicsEngine physicsEngine;
+
+  private static final GameMetrics metrics;
+
+  private static final GameTime gameTime;
+
+  private static GameInfo gameInfo;
+  private static IEnvironment environment;
+  private static ICamera camera;
+  private static GameLoop gameLoop;
+  private static RenderLoop renderLoop;
+  private static IScreenManager screenManager;
+
+  private static boolean hasStarted;
+  private static boolean initialized;
+
+  static {
+    environmentLoadedListeners = new CopyOnWriteArrayList<>();
+    environmentUnloadedListeners = new CopyOnWriteArrayList<>();
+    gameListeners = new CopyOnWriteArrayList<>();
+    gameTerminatedListeners = new CopyOnWriteArrayList<>();
+
+    graphicsEngine = new RenderEngine();
+    physicsEngine = new PhysicsEngine();
+    soundEngine = new SoundEngine();
+    metrics = new GameMetrics();
+    gameInfo = new GameInfo();
+
+    gameTime = new GameTime();
+
+    // init configuration before init method in order to use configured values
+    // to initialize components
+    configuration = new GameConfiguration();
+
+    addGameListener(new InputGameAdapter());
+  }
+
+  private Game() {
+    throw new UnsupportedOperationException();
+  }
+
+  public static void addGameListener(GameListener listener) {
+    gameListeners.add(listener);
+    gameTerminatedListeners.add(listener);
+  }
+
+  public static void removeGameListener(GameListener listener) {
+    gameListeners.remove(listener);
+    gameTerminatedListeners.remove(listener);
+  }
+
+  public static void addGameTerminatedListener(GameTerminatedListener listener) {
+    gameTerminatedListeners.add(listener);
+  }
+
+  public static void removeGameTerminatedListener(GameTerminatedListener listener) {
+    gameTerminatedListeners.remove(listener);
+  }
+
+  public static void addEnvironmentLoadedListener(EnvironmentLoadedListener listener) {
+    environmentLoadedListeners.add(listener);
+  }
+
+  public static void removeEnvironmentLoadedListener(EnvironmentLoadedListener listener) {
+    environmentLoadedListeners.remove(listener);
+  }
+
+  public static void addEnvironmentUnloadedListener(EnvironmentUnloadedListener listener) {
+    environmentUnloadedListeners.add(listener);
+  }
+
+  public static void removeEnvironmentUnloadedListener(EnvironmentUnloadedListener listener) {
+    environmentUnloadedListeners.remove(listener);
+  }
+
+  /**
+   * This flag indicates if the game currently supports debugging. This should
+   * be set to false for release builds.
+   * 
+   * The default value here is true and will allow debugging unless explicitly
+   * disabled by calling this method or providing the command line argument {@link #COMMADLINE_ARG_RELEASE} when running the game.
+   * 
+   * @param allow
+   *          If set to true, the game will be told to allow debugging.
+   */
+  public static void allowDebug(boolean allow) {
+    debug = allow;
+  }
+
+  /**
+
+   * This flag indicates whether the game should display the <code>ScreenManager</code> or not.
+   * This can only be set before the game has been initialized with the <code>Game.init(String...)</code> method. Afterwards it doesn't have an effect
+   * anymore.
+   * If enabled, the <code>ScreenManager#setVisible(boolean)</code> method won't be set to true and the <code>RenderLoop</code> won't be started.
+   * Also the <code>Camera</code> won't be updated.
+   * 
+   * @param noGui
+   *          If set to true, the GUI will be hidden.
+   * @see ScreenManager
+   * @see Game#init(String...)
+   * @see ScreenManager#setVisible(boolean)
+   * @see RenderLoop
+   * @see Camera
+   */
+  public static void hideGUI(boolean noGui) {
+    noGUIMode = noGui;
+  }
+
+  /**
+   * This flag globally controls the game's debugging state. If enabled, debugging functionality (e.g. rendering collision boxes)
+   * can potentially be enabled in the configuration.
+   * 
+   * @return True if debugging functionality is enabled; otherwise false.
+   * 
+   * @see Game#allowDebug(boolean)
+   * @see GameConfiguration#debug()
+   */
+  public static boolean isDebug() {
+    return debug;
+  }
+
+  public static boolean isInNoGUIMode() {
+    return noGUIMode;
+  }
+
+  public static GameConfiguration getConfiguration() {
+    return configuration;
+  }
+
+  public static IEnvironment getEnvironment() {
+    return environment;
+  }
+
+  /**
+   * Gets the basic meta information about this game.<br>
+   * This instance can be used to define meta information about your game, like it's name, version or web site.<br>
+   * <br>
+
+   * <i>It's also possible to provide additional custom information using the method group of<br>
+   * <code>Game.getInfo().setValue("CUSTOM_STRING", "my-value")</code>.</i>
+   * 
+   * @return The game's basic meta information.
+   * 
+   * @see GameInfo
+   * @see ICustomPropertyProvider
+   * @see GameInfo#setName(String)
+   * @see GameInfo#setValue(String, String)
+   */
+  public static GameInfo getInfo() {
+    return gameInfo;
+  }
+
+  public static IGameLoop getLoop() {
+    return gameLoop;
+  }
+
+  public static GameMetrics getMetrics() {
+    return metrics;
+  }
+
+  public static IPhysicsEngine getPhysicsEngine() {
+    return physicsEngine;
+  }
+
+  public static RenderEngine getRenderEngine() {
+    return graphicsEngine;
+  }
+
+  public static RenderLoop getRenderLoop() {
+    return renderLoop;
+  }
+
+  public static IScreenManager getScreenManager() {
+    return screenManager;
+  }
+
+  public static ISoundEngine getSoundEngine() {
+    return soundEngine;
+  }
+
+  public static ICamera getCamera() {
+    return camera;
+  }
+
+  public static GameTime getTime() {
+    return gameTime;
+  }
+
+  public static boolean hasStarted() {
+    return hasStarted;
+  }
+
+  /***
+   * Initializes the infrastructure of the LITIengine game.
+   * 
+   * The following tasks are carried out by this method:
+   * <ul>
+   * <li>load the <code>GameConfiguration</code></li>
+   * <li>handle the specified program parameters</li>
+   * <li>configure the logging</li>
+   * <li>set the programs <code>Locale</code> according to the configured values.</li>
+   * <li>initialize and attach core components like the <code>PhysicsEngine</code></li>
+   * <li>initialize the <code>ScreenManger</code></li>
+   * <li>initialize the <code>Input</code></li>
+   * <li>initialize the <code>GameLoop</code> and <code>RenderLoop</code></li>
+   * <li>set a default camera</li>
+   * </ul>
+   * 
+   * @param args
+   *          The arguments passed to the programs entry point.
+   */
+  public static void init(String... args) {
+    if (initialized) {
+      log.log(Level.INFO, "The game has already been initialized.");
+      return;
+    }
+
+    handleCommandLineArguments(args);
+
+    getConfiguration().load();
+    Locale.setDefault(new Locale(getConfiguration().client().getCountry(), getConfiguration().client().getLanguage()));
+
+    gameLoop = new GameLoop("Main Update Loop", getConfiguration().client().getUpdaterate());
+    gameLoop.attach(getPhysicsEngine());
+
+    final ScreenManager scrMgr = new ScreenManager(getInfo().getTitle());
+
+    // setup default exception handling for render and update loop
+    renderLoop = new RenderLoop("Render Loop");
+
+    setUncaughtExceptionHandler(new DefaultUncaughtExceptionHandler());
+
+    screenManager = scrMgr;
+
+    // init screens
+    getScreenManager().init(getConfiguration().graphics().getResolutionWidth(), getConfiguration().graphics().getResolutionHeight(), getConfiguration().graphics().isFullscreen());
+    setCamera(new Camera());
+
+    // init logging
+    if (new File(LOGGING_CONFIG_FILE).exists()) {
+      System.setProperty("java.util.logging.config.file", LOGGING_CONFIG_FILE);
+
+      try {
+        LogManager.getLogManager().readConfiguration();
+      } catch (final Exception e) {
+        log.log(Level.SEVERE, e.getMessage(), e);
+      }
+    }
+
+    for (GameListener listener : gameListeners) {
+      listener.initialized(args);
+    }
+
+    if (!isInNoGUIMode()) {
+      if (getConfiguration().client().showGameMetrics()) {
+        getScreenManager().getRenderComponent().onRendered(g -> getMetrics().render(g));
+      }
+
+      if (getConfiguration().debug().isDebugEnabled()) {
+        getRenderEngine().onEntityRendered(e -> DebugRenderer.renderEntityDebugInfo(e.getGraphics(), e.getRenderedObject()));
+      }
+
+      getScreenManager().getRenderComponent().onFpsChanged(fps -> getMetrics().setFramesPerSecond(fps));
+      getScreenManager().setIconImage(Resources.images().get("litiengine-icon.png"));
+
+      // init mouse inputs
+      getScreenManager().getRenderComponent().addMouseListener(Input.mouse());
+      getScreenManager().getRenderComponent().addMouseMotionListener(Input.mouse());
+      getScreenManager().getRenderComponent().addMouseWheelListener(Input.mouse());
+
+      Input.keyboard().onKeyTyped(KeyEvent.VK_PRINTSCREEN, key -> getScreenManager().getRenderComponent().takeScreenshot());
+    }
+
+    Runtime.getRuntime().addShutdownHook(new Thread(Game::terminate, "Shutdown"));
+
+    initialized = true;
+  }
+
+  public static void setUncaughtExceptionHandler(UncaughtExceptionHandler uncaughtExceptionHandler) {
+    gameLoop.setUncaughtExceptionHandler(uncaughtExceptionHandler);
+    renderLoop.setUncaughtExceptionHandler(uncaughtExceptionHandler);
+    Thread.setDefaultUncaughtExceptionHandler(uncaughtExceptionHandler);
+  }
+
+  public static void unloadEnvironment() {
+    if (getEnvironment() != null) {
+      getEnvironment().unload();
+      for (final EnvironmentUnloadedListener listener : environmentUnloadedListeners) {
+        listener.environmentUnloaded(getEnvironment());
+      }
+    }
+  }
+
+  public static void loadEnvironment(final IEnvironment env) {
+    unloadEnvironment();
+
+    environment = env;
+    if (getEnvironment() != null) {
+      getEnvironment().load();
+    }
+
+    for (final EnvironmentLoadedListener listener : environmentLoadedListeners) {
+      listener.environmentLoaded(getEnvironment());
+    }
+
+    if (getLoop() != null) {
+      environmentLoadTick = getLoop().getTicks();
+    }
+  }
+
+  /***
+   * <p>
+   * Starts the <code>GameLoops</code> and other components.
+   * After this method is called, the engine will start to render contents of the current <code>Screen</code> of the <code>ScreenManager</code>,
+   * the <code>SoundEngine</code> will start to playback <code>Sounds</code>
+   * and the different input devices (e.g. <code>Mouse</code>, <code>Keyboard</code>) will start to process player input.
+   * </p>
+   * <p>
+   * When the <code>Game</code> has started up successfully, it'll callback to the registered <code>GameListeners</code>.
+   * </p>
+   * 
+   * @see ScreenManager#getCurrentScreen()
+   * @see SoundEngine
+   * @see Input
+   * @see GameListener#started()
+   */
+  public static void start() {
+    if (!initialized) {
+      throw new IllegalStateException("The game cannot be started without being first initialized. Call Game.init(...) before Game.start().");
+    }
+
+    gameLoop.start();
+
+    soundEngine.start();
+
+    if (!isInNoGUIMode()) {
+      renderLoop.start();
+    }
+
+    for (final GameListener listener : gameListeners) {
+      listener.started();
+    }
+
+    hasStarted = true;
+  }
+
+  private static void terminate() {
+    for (final GameListener listener : gameListeners) {
+      if (!listener.terminating()) {
+        return;
+      }
+    }
+
+    getConfiguration().save();
+    gameLoop.terminate();
+
+    soundEngine.terminate();
+    if (!isInNoGUIMode()) {
+      renderLoop.terminate();
+    }
+
+    for (final GameTerminatedListener listener : gameTerminatedListeners) {
+      listener.terminated();
+    }
+
+    hasStarted = false;
+    initialized = false;
+  }
+
+  public static void setCamera(final ICamera cam) {
+    if (getCamera() != null) {
+      Game.getLoop().detach(camera);
+    }
+
+    camera = cam;
+
+    if (!isInNoGUIMode()) {
+      Game.getLoop().attach(cam);
+      getCamera().updateFocus();
+    }
+  }
+
+  /**
+   * Sets the <code>Game's</code> basic information by the specified <code>GameInfo</code> instance.
+   * <p>
+   * <i>Typically, this should not be called manually because the <code>Game</code> already provides a <code>GameInfo</code> object which can be
+   * adjusted.<br>
+   * If you just want to edit some of it's information, use the provided instance of {@link Game#getInfo()}.
+   * </i>
+   * </p>
+   * 
+   * @param info
+   *          The <code>GameInfo</code> that contains the basic information for the game.
+   * 
+   * @see Game#getInfo()
+   * @see GameInfo
+   */
+  public static void setInfo(final GameInfo info) {
+    gameInfo = info;
+  }
+
+  /**
+   * Sets the <code>Game's</code> basic information by loading the <code>GameInfo</code> from the specified path to an XML file.
+   * 
+   * @param gameInfoFile
+   *          The path to the XML file that contains the serialized <code>GameInfo</code>.
+   * 
+   * @see Game#setInfo(GameInfo)
+   * @see Game#getInfo()
+   * @see GameInfo
+   */
+  public static void setInfo(final String gameInfoFile) {
+    GameInfo info = XmlUtilities.readFromFile(GameInfo.class, gameInfoFile);
+    if (info == null) {
+      log.log(Level.WARNING, "Could not read game info from {0}", new Object[] { gameInfoFile });
+    }
+
+    setInfo(info);
+  }
+
+  private static void handleCommandLineArguments(String[] args) {
+    if (args == null || args.length == 0) {
+      return;
+    }
+
+    if (ArrayUtilities.containsArgument(args, COMMADLINE_ARG_RELEASE)) {
+      allowDebug(false);
+    }
+
+    if (ArrayUtilities.containsArgument(args, COMMADLINE_ARG_NOGUI)) {
+      hideGUI(true);
+    }
+  }
 }