--- conflicted
+++ resolved
@@ -1,691 +1,688 @@
-package de.gurkenlabs.litiengine;
-
-import java.awt.event.KeyEvent;
-import java.io.File;
-import java.lang.Thread.UncaughtExceptionHandler;
-import java.util.List;
-import java.util.Locale;
-import java.util.concurrent.CopyOnWriteArrayList;
-import java.util.logging.Level;
-import java.util.logging.LogManager;
-import java.util.logging.Logger;
-
-<<<<<<< HEAD
-import de.gurkenlabs.litiengine.configuration.ClientConfiguration;
-import de.gurkenlabs.litiengine.configuration.DebugConfiguration;
-=======
-import javax.xml.bind.JAXBException;
-
->>>>>>> 533e7b33
-import de.gurkenlabs.litiengine.configuration.GameConfiguration;
-import de.gurkenlabs.litiengine.configuration.GraphicConfiguration;
-import de.gurkenlabs.litiengine.configuration.InputConfiguration;
-import de.gurkenlabs.litiengine.configuration.SoundConfiguration;
-import de.gurkenlabs.litiengine.entities.ICollisionEntity;
-import de.gurkenlabs.litiengine.environment.Environment;
-import de.gurkenlabs.litiengine.environment.EnvironmentLoadedListener;
-import de.gurkenlabs.litiengine.environment.EnvironmentUnloadedListener;
-import de.gurkenlabs.litiengine.environment.IEnvironment;
-import de.gurkenlabs.litiengine.environment.tilemap.ICustomPropertyProvider;
-import de.gurkenlabs.litiengine.graphics.Camera;
-import de.gurkenlabs.litiengine.graphics.DebugRenderer;
-import de.gurkenlabs.litiengine.graphics.GameWindow;
-import de.gurkenlabs.litiengine.graphics.ICamera;
-import de.gurkenlabs.litiengine.graphics.ImageRenderer;
-import de.gurkenlabs.litiengine.graphics.RenderComponent;
-import de.gurkenlabs.litiengine.graphics.RenderEngine;
-import de.gurkenlabs.litiengine.graphics.ShapeRenderer;
-import de.gurkenlabs.litiengine.graphics.TextRenderer;
-import de.gurkenlabs.litiengine.gui.GuiComponent;
-import de.gurkenlabs.litiengine.gui.screens.IScreenManager;
-import de.gurkenlabs.litiengine.gui.screens.Screen;
-import de.gurkenlabs.litiengine.gui.screens.ScreenManager;
-import de.gurkenlabs.litiengine.input.Input;
-import de.gurkenlabs.litiengine.input.Input.InputGameAdapter;
-import de.gurkenlabs.litiengine.physics.IPhysicsEngine;
-import de.gurkenlabs.litiengine.physics.PhysicsEngine;
-import de.gurkenlabs.litiengine.resources.Resources;
-import de.gurkenlabs.litiengine.sound.ISoundEngine;
-import de.gurkenlabs.litiengine.sound.SoundEngine;
-import de.gurkenlabs.litiengine.sound.ISoundPlayback;
-import de.gurkenlabs.litiengine.sound.Sound;
-import de.gurkenlabs.litiengine.util.ArrayUtilities;
-import de.gurkenlabs.litiengine.util.io.XmlUtilities;
-
-/***
- * <p>
- * The <code>Game</code> class is without any doubt one of the classes that you will call a lot when creating a game with the LITIengine.
- * It is designed to be the static container that provides access to all important aspects of the engine, e.g. it holds the <code>GameInfo</code>,
- * the <code>RenderEngine</code>, the <code>SoundEngine</code> and many other major components.
- * </p>
- * <p>
- * We designed the API such that all important parts that make up the game are directly accessible via the <code>Game</code> class in a static manner.
- * To be a little bit more technical, it is essentially a collection of core Singleton instances.
- * </p>
- * <p>
- * This class will also be your starting point when setting up a new LITIengine project. In order to launch your game,
- * you need to at least call {@link Game#init(String...)} and {@link Game#start()} from your programs <code>main(String[])</code> method.
- * </p>
- * <p>
- * Additionally, it provides an interface to hook up event listeners (e.g. <code>GameListener</code> or <code>EnvironmentLoadedListener</code>) for
- * the most basic operations of a Game life cycle. 
- * </p>
- * 
- * @see GameListener
- * @see GameTerminatedListener
- * @see EnvironmentLoadedListener
- */
-public final class Game {
-  public static final int EXIT_GAME_CLOSED = 0;
-  public static final int EXIT_GAME_CRASHED = -1;
-
-  public static final String COMMADLINE_ARG_RELEASE = "-release";
-  public static final String COMMADLINE_ARG_NOGUI = "-nogui";
-
-  protected static long environmentLoadTick;
-  private static final Logger log = Logger.getLogger(Game.class.getName());
-  private static final String LOGGING_CONFIG_FILE = "logging.properties";
-
-  private static boolean debug = true;
-  private static boolean noGUIMode = false;
-  private static final List<EnvironmentLoadedListener> environmentLoadedListeners;
-  private static final List<EnvironmentUnloadedListener> environmentUnloadedListeners;
-  private static final List<GameListener> gameListeners;
-  private static final List<GameTerminatedListener> gameTerminatedListeners;
-
-  private static final GameConfiguration configuration;
-  private static final RenderEngine graphicsEngine;
-  private static final SoundEngine soundEngine;
-  private static final IPhysicsEngine physicsEngine;
-
-  private static final GameMetrics metrics;
-
-  private static final GameTime gameTime;
-
-  private static GameInfo gameInfo;
-  private static IEnvironment environment;
-  private static ICamera camera;
-  private static GameLoop gameLoop;
-  private static RenderLoop renderLoop;
-  private static ScreenManager screenManager;
-
-  private static boolean hasStarted;
-  private static boolean initialized;
-
-  static {
-    environmentLoadedListeners = new CopyOnWriteArrayList<>();
-    environmentUnloadedListeners = new CopyOnWriteArrayList<>();
-    gameListeners = new CopyOnWriteArrayList<>();
-    gameTerminatedListeners = new CopyOnWriteArrayList<>();
-
-    graphicsEngine = new RenderEngine();
-    physicsEngine = new PhysicsEngine();
-    soundEngine = new SoundEngine();
-
-    metrics = new GameMetrics();
-    gameInfo = new GameInfo();
-    gameTime = new GameTime();
-
-    // init configuration before init method in order to use configured values
-    // to initialize components
-    configuration = new GameConfiguration();
-
-    addGameListener(new InputGameAdapter());
-  }
-
-  private Game() {
-    throw new UnsupportedOperationException();
-  }
-
-  public static void addGameListener(GameListener listener) {
-    gameListeners.add(listener);
-    gameTerminatedListeners.add(listener);
-  }
-
-  public static void removeGameListener(GameListener listener) {
-    gameListeners.remove(listener);
-    gameTerminatedListeners.remove(listener);
-  }
-
-  public static void addGameTerminatedListener(GameTerminatedListener listener) {
-    gameTerminatedListeners.add(listener);
-  }
-
-  public static void removeGameTerminatedListener(GameTerminatedListener listener) {
-    gameTerminatedListeners.remove(listener);
-  }
-
-  /**
-   * This flag indicates if the game currently supports debugging. This should
-   * be set to false for release builds.
-   * 
-   * The default value here is true and will allow debugging unless explicitly
-   * disabled by calling this method or providing the command line argument {@link #COMMADLINE_ARG_RELEASE} when running the game.
-   * 
-   * @param allow
-   *          If set to true, the game will be told to allow debugging.
-   */
-  public static void allowDebug(boolean allow) {
-    debug = allow;
-  }
-
-  /**
-   * This flag indicates whether the game should display the <code>GameWindow</code> or not.
-   * This can only be set before the game has been initialized with the <code>Game.init(String...)</code> method. Afterwards it doesn't have an effect
-   * anymore.
-   * If enabled, the <code>GameWindow#setVisible(boolean)</code> method won't be set to true and the <code>RenderLoop</code> won't be started.
-   * Also the <code>Camera</code> won't be updated.
-   * 
-   * @param noGui
-   *          If set to true, the GUI will be hidden.
-   * @see GameWindow
-   * @see Game#init(String...)
-   * @see GameWindow#setVisible(boolean)
-   * @see RenderLoop
-   * @see Camera
-   */
-  public static void hideGUI(boolean noGui) {
-    noGUIMode = noGui;
-  }
-
-  /**
-   * This flag globally controls the game's debugging state. If enabled, debugging functionality (e.g. rendering collision boxes)
-   * can potentially be enabled in the configuration.
-   * 
-   * @return True if debugging functionality is enabled; otherwise false.
-   * 
-   * @see Game#allowDebug(boolean)
-   * @see GameConfiguration#debug()
-   */
-  public static boolean isDebug() {
-    return debug;
-  }
-
-  public static boolean isInNoGUIMode() {
-    return noGUIMode;
-  }
-
-  /**
-   * Gets the static meta information about this game.<br>
-   * This can be used to define meta information about your game, like it's name, version or web site.<br>
-   * <br>
-   * <i>It's also possible to provide additional custom information using the method group <br>
-   * <code>Game.getInfo().setValue("CUSTOM_STRING", "my-value")</code>.</i>
-   * 
-   * @return The game's basic meta information.
-   * 
-   * @see GameInfo
-   * @see ICustomPropertyProvider
-   * @see GameInfo#setName(String)
-   * @see GameInfo#setValue(String, String)
-   */
-  public static GameInfo info() {
-    return gameInfo;
-  }
-
-  /**
-   * Gets the game's runtime configuration.<br>
-   * It contains default engine settings for the game client, graphics, audio, input and debugging.<br>
-   * Additionally, it can be used to register and manage custom settings that are specific to your game.
-   * <p>
-   * <i>
-   * Elements of this configuration are also presented in a config.properties file in the game's root directory. <br>
-   * This way its possible to adjust elements without having to recompile the game.
-   * </i>
-   * </p>
-   * 
-   * @return The game's runtime configuration.
-   * 
-   * @see SoundConfiguration
-   * @see GraphicConfiguration
-   * @see ClientConfiguration
-   * @see DebugConfiguration
-   * @see InputConfiguration
-   */
-  public static GameConfiguration config() {
-    return configuration;
-  }
-
-  /**
-   * Gets basic client metrics about the game's runtime.
-   * This includes information about network, the frames-per-second or the updates-per-second and the used memory.
-   * 
-   * <p>
-   * <i>
-   * This information can be rendered by setting <br>
-   * <code>Game.config().client().setShowGameMetrics(boolean)</code> to true or <br>
-   * <code>cl_showGameMetrics=true</code> in the config.settings.
-   * </i>
-   * </p>
-   * 
-   * @return Metrics about the game's runtime.
-   * 
-   * @see GameMetrics#getFramesPerSecond()
-   * @see ClientConfiguration#setShowGameMetrics(boolean)
-   */
-  public static GameMetrics metrics() {
-    return metrics;
-  }
-
-  public static GameTime time() {
-    return gameTime;
-  }
-
-  /**
-   * Gets the game's window in which the <code>RenderComponent</code> lives.<br>
-   * This class e.g. provides the possibility to set a title, provide an icon or get information about the resolution.
-   * 
-   * @return The window that hosts the game's <code>RenderComponent</code>.
-   * 
-   * @see RenderComponent
-   * @see GameWindow#getResolution()
-   * @see GameWindow#setTitle(String)
-   * @see GameWindow#setIconImage(java.awt.Image)
-   */
-  public static GameWindow window() {
-    return screenManager;
-  }
-
-  /**
-   * Gets the engine's <code>SoundEngine</code> component that can be used to play sounds and music.<br>
-   * Sound can be loaded and accessed using the <code>Resources</code> API and are managed by the<br>
-   * <code>Resources.sounds()</code> resource container.
-   * 
-   * <p>
-   * <i>
-   * Upon playing a sound, the engine returns an <code>ISoundPlayback</code> instance that can then be used to further control the audio line.
-   * </i>
-   * </p>
-   * 
-   * @return The engine's <code>SoundEngine</code> component.
-   * 
-   * @see Sound
-   * @see Resources#sounds()
-   * @see ISoundPlayback
-   * @see ISoundEngine#playSound(de.gurkenlabs.litiengine.sound.Sound)
-   * @see ISoundEngine#playMusic(de.gurkenlabs.litiengine.sound.Sound)
-   */
-  public static ISoundEngine audio() {
-    return soundEngine;
-  }
-
-  /**
-   * Gets the engine's <code>PhysicsEngine</code> component that can be used to detect and resolve collision and move entities with respect to all
-   * collision
-   * entities on the environment.<br>
-   * The boundaries of the loaded environment also pose a "non-walkable" area that will be taken into account when moving entities with this engine.
-   * 
-   * <p>
-   * <i>It is also possible to manually register static collision <code>Rectangles</code> that can further restrict the game world.</i>
-   * </p>
-   * 
-   * @return The engine's <code>PhysicsEngine</code> component.
-   * 
-   * @see PhysicsEngine
-   * @see PhysicsEngine#move(IMobileEntity, float)
-   * @see ICollisionEntity
-   */
-  public static IPhysicsEngine physics() {
-    return physicsEngine;
-  }
-
-  /**
-   * Gets the engine's <code>RenderEngine</code> component that is used to render <code>Images, Shapes or Text</code> with respect to the environment
-   * and the render scale and the <code>Camera</code>.
-   * 
-   * <p>
-   * <i>In case you want to render something in a static manner that is unrelated to the environment, you can use the engine's different static
-   * <code>Renderer</code> implementations.</i>
-   * </p>
-   * 
-   * @return The engine's <code>RenderEngine</code> component.
-   * 
-   * @see RenderEngine#getBaseRenderScale()
-   * @see TextRenderer
-   * @see ShapeRenderer
-   * @see ImageRenderer
-   */
-  public static RenderEngine graphics() {
-    return graphicsEngine;
-  }
-
-  /**
-   * Gets the game's main loop that is used to execute and manage all game logic apart from rendering and input processing.<br>
-   * You can attach any <code>Updatable</code> instance to this loop if you want to execute custom game logic that is executed at the configured
-   * updaterate.
-   * 
-   * <p>
-   * <i>The LITIengine has separate loops for game logic, rendering and input processing. <br>
-   * This prevents them from interfering with each other and also properly separates tasks by their category.</i>
-   * </p>
-   * 
-   * 
-   * @return The game's main loop.
-   *
-   * @see ClientConfiguration#getUpdaterate()
-   * @see IUpdateable
-   * @see ILoop#attach(IUpdateable)
-   * @see ILoop#detach(IUpdateable)
-   * @see Input#getLoop()
-   * @see Game#renderLoop()
-   */
-  public static IGameLoop loop() {
-    return gameLoop;
-  }
-
-  /**
-   * Gets the game's loop that executes the rendering process on the GameFrame's <code>RenderComponent</code>.<br>
-   * This internally renders the currently active screen which passes the <code>Graphics2D</code> object to all <code>GuiComponents</code> and the
-   * Environment for rendering. This loop will try to execute at the configured frames-per-second and limit the frames to this value.
-   * 
-   * <p>
-   * <i>It's also possible to register <code>Updatable</code> instances to this loop which is useful if you want to execute something that is directly
-   * related to
-   * the rendering process and needs to be executed right before the game's rendering starts.</i>
-   * </p>
-   * 
-   * @return The game's render loop.
-   * 
-   * @see ClientConfiguration#getMaxFps()
-   * @see RenderComponent#render()
-   * @see Screen#render(java.awt.Graphics2D)
-   * @see GuiComponent#render(java.awt.Graphics2D)
-   * @see Environment#render(java.awt.Graphics2D)
-   */
-  public static RenderLoop renderLoop() {
-    return renderLoop;
-  }
-
-  /**
-   * Gets the game's <code>ScreenManager</code> that is responsible for organizing all <code>Screens</code> of your game and providing the currently
-   * active <code>Screen</code> that is used to render the current <code>Environment</code>.<br>
-   * Screens are the containers that allow you to organize the visible contents of your game and are identified and addressed by a unique name.
-   * 
-   * <p>
-   * <i>Examples: Menu Screen, Credits Screen, Game Screen, Inventory Screen</i>
-   * </p>
-   * 
-   * @return
-   * 
-   * @see Screen
-   * @see Game#getEnvironment()
-   */
-  public static IScreenManager screens() {
-    return screenManager;
-  }
-
-  public static ICamera getCamera() {
-    return camera;
-  }
-
-  public static void setCamera(final ICamera cam) {
-    if (getCamera() != null) {
-      Game.loop().detach(camera);
-    }
-
-    camera = cam;
-
-    if (!isInNoGUIMode()) {
-      Game.loop().attach(cam);
-      getCamera().updateFocus();
-    }
-  }
-
-  public static IEnvironment getEnvironment() {
-    return environment;
-  }
-
-  public static void unloadEnvironment() {
-    if (getEnvironment() != null) {
-      getEnvironment().unload();
-      for (final EnvironmentUnloadedListener listener : environmentUnloadedListeners) {
-        listener.environmentUnloaded(getEnvironment());
-      }
-    }
-  }
-
-  public static void loadEnvironment(final IEnvironment env) {
-    unloadEnvironment();
-
-    environment = env;
-    if (getEnvironment() != null) {
-      getEnvironment().load();
-    }
-
-    for (final EnvironmentLoadedListener listener : environmentLoadedListeners) {
-      listener.environmentLoaded(getEnvironment());
-    }
-
-    if (loop() != null) {
-      environmentLoadTick = loop().getTicks();
-    }
-  }
-
-  public static void addEnvironmentLoadedListener(EnvironmentLoadedListener listener) {
-    environmentLoadedListeners.add(listener);
-  }
-
-  public static void removeEnvironmentLoadedListener(EnvironmentLoadedListener listener) {
-    environmentLoadedListeners.remove(listener);
-  }
-
-  public static void addEnvironmentUnloadedListener(EnvironmentUnloadedListener listener) {
-    environmentUnloadedListeners.add(listener);
-  }
-
-  public static void removeEnvironmentUnloadedListener(EnvironmentUnloadedListener listener) {
-    environmentUnloadedListeners.remove(listener);
-  }
-
-  public static boolean hasStarted() {
-    return hasStarted;
-  }
-
-  /***
-   * Initializes the infrastructure of the LITIengine game.
-   * 
-   * The following tasks are carried out by this method:
-   * <ul>
-   * <li>load the <code>GameConfiguration</code></li>
-   * <li>handle the specified program parameters</li>
-   * <li>configure the logging</li>
-   * <li>set the programs <code>Locale</code> according to the configured values.</li>
-   * <li>initialize and attach core components like the <code>PhysicsEngine</code></li>
-   * <li>initialize the <code>ScreenManger</code></li>
-   * <li>initialize the <code>Input</code></li>
-   * <li>initialize the <code>GameLoop</code> and <code>RenderLoop</code></li>
-   * <li>set a default camera</li>
-   * </ul>
-   * 
-   * @param args
-   *          The arguments passed to the programs entry point.
-   */
-  public static void init(String... args) {
-    if (initialized) {
-      log.log(Level.INFO, "The game has already been initialized.");
-      return;
-    }
-
-    handleCommandLineArguments(args);
-
-    config().load();
-    Locale.setDefault(new Locale(config().client().getCountry(), config().client().getLanguage()));
-
-    gameLoop = new GameLoop("Main Update Loop", config().client().getUpdaterate());
-    gameLoop.attach(physics());
-    gameLoop.attach(metrics());
-
-    final ScreenManager scrMgr = new ScreenManager(info().getTitle());
-
-    // setup default exception handling for render and update loop
-    renderLoop = new RenderLoop("Render Loop");
-
-    setUncaughtExceptionHandler(new DefaultUncaughtExceptionHandler());
-
-    screenManager = scrMgr;
-
-    // initialize  the game window
-    window().init();
-    setCamera(new Camera());
-
-    // init logging
-    if (new File(LOGGING_CONFIG_FILE).exists()) {
-      System.setProperty("java.util.logging.config.file", LOGGING_CONFIG_FILE);
-
-      try {
-        LogManager.getLogManager().readConfiguration();
-      } catch (final Exception e) {
-        log.log(Level.SEVERE, e.getMessage(), e);
-      }
-    }
-
-    for (GameListener listener : gameListeners) {
-      listener.initialized(args);
-    }
-
-    if (!isInNoGUIMode()) {
-      if (config().client().showGameMetrics()) {
-        window().getRenderComponent().onRendered(g -> metrics().render(g));
-      }
-
-      if (config().debug().isDebugEnabled()) {
-        graphics().onEntityRendered(e -> DebugRenderer.renderEntityDebugInfo(e.getGraphics(), e.getRenderedObject()));
-      }
-
-      window().getRenderComponent().onFpsChanged(fps -> metrics().setFramesPerSecond(fps));
-      window().setIconImage(Resources.images().get("litiengine-icon.png"));
-
-      // init mouse inputs
-      window().getRenderComponent().addMouseListener(Input.mouse());
-      window().getRenderComponent().addMouseMotionListener(Input.mouse());
-      window().getRenderComponent().addMouseWheelListener(Input.mouse());
-
-      Input.keyboard().onKeyTyped(KeyEvent.VK_PRINTSCREEN, key -> window().getRenderComponent().takeScreenshot());
-    }
-
-    Runtime.getRuntime().addShutdownHook(new Thread(Game::terminate, "Shutdown"));
-
-    initialized = true;
-  }
-
-  public static void setUncaughtExceptionHandler(UncaughtExceptionHandler uncaughtExceptionHandler) {
-    gameLoop.setUncaughtExceptionHandler(uncaughtExceptionHandler);
-    renderLoop.setUncaughtExceptionHandler(uncaughtExceptionHandler);
-    Thread.setDefaultUncaughtExceptionHandler(uncaughtExceptionHandler);
-  }
-
-  /***
-   * <p>
-   * Starts the <code>GameLoops</code> and other components.
-   * After this method is called, the engine will start to render contents of the current <code>Screen</code> of the <code>ScreenManager</code>,
-   * the <code>SoundEngine</code> will start to playback <code>Sounds</code>
-   * and the different input devices (e.g. <code>Mouse</code>, <code>Keyboard</code>) will start to process player input.
-   * </p>
-   * <p>
-   * When the <code>Game</code> has started up successfully, it'll callback to the registered <code>GameListeners</code>.
-   * </p>
-   * 
-   * @see ScreenManager#current()
-   * @see SoundEngine
-   * @see Input
-   * @see GameListener#started()
-   */
-  public static void start() {
-    if (!initialized) {
-      throw new IllegalStateException("The game cannot be started without being first initialized. Call Game.init(...) before Game.start().");
-    }
-
-    gameLoop.start();
-
-    soundEngine.start();
-
-    if (!isInNoGUIMode()) {
-      renderLoop.start();
-    }
-
-    for (final GameListener listener : gameListeners) {
-      listener.started();
-    }
-
-    hasStarted = true;
-  }
-
-  private static void terminate() {
-    for (final GameListener listener : gameListeners) {
-      if (!listener.terminating()) {
-        return;
-      }
-    }
-
-    config().save();
-    gameLoop.terminate();
-
-    soundEngine.terminate();
-    if (!isInNoGUIMode()) {
-      renderLoop.terminate();
-    }
-
-    for (final GameTerminatedListener listener : gameTerminatedListeners) {
-      listener.terminated();
-    }
-
-    hasStarted = false;
-    initialized = false;
-  }
-
-  /**
-   * Sets the <code>Game's</code> basic information by the specified <code>GameInfo</code> instance.
-   * <p>
-   * <i>Typically, this should not be called manually because the <code>Game</code> already provides a <code>GameInfo</code> object which can be
-   * adjusted.<br>
-   * If you just want to edit some of it's information, use the provided instance of {@link Game#info()}.
-   * </i>
-   * </p>
-   * 
-   * @param info
-   *          The <code>GameInfo</code> that contains the basic information for the game.
-   * 
-   * @see Game#info()
-   * @see GameInfo
-   */
-  public static void setInfo(final GameInfo info) {
-    gameInfo = info;
-  }
-
-  /**
-   * Sets the <code>Game's</code> basic information by loading the <code>GameInfo</code> from the specified path to an XML file.
-   * 
-   * @param gameInfoFile
-   *          The path to the XML file that contains the serialized <code>GameInfo</code>.
-   * 
-   * @see Game#setInfo(GameInfo)
-   * @see Game#info()
-   * @see GameInfo
-   */
-  public static void setInfo(final String gameInfoFile) {
-    GameInfo info;
-    try {
-      info = XmlUtilities.readFromFile(GameInfo.class, gameInfoFile);
-    } catch (JAXBException e) {
-      log.log(Level.WARNING, "Could not read game info from {0}", new Object[] { gameInfoFile });
-      setInfo((GameInfo)null);
-      return;
-    }
-
-    setInfo(info);
-  }
-
-  private static void handleCommandLineArguments(String[] args) {
-    if (args == null || args.length == 0) {
-      return;
-    }
-
-    if (ArrayUtilities.containsArgument(args, COMMADLINE_ARG_RELEASE)) {
-      allowDebug(false);
-    }
-
-    if (ArrayUtilities.containsArgument(args, COMMADLINE_ARG_NOGUI)) {
-      hideGUI(true);
-    }
-  }
+package de.gurkenlabs.litiengine;
+
+import java.awt.event.KeyEvent;
+import java.io.File;
+import java.lang.Thread.UncaughtExceptionHandler;
+import java.util.List;
+import java.util.Locale;
+import java.util.concurrent.CopyOnWriteArrayList;
+import java.util.logging.Level;
+import java.util.logging.LogManager;
+import java.util.logging.Logger;
+
+import javax.xml.bind.JAXBException;
+
+import de.gurkenlabs.litiengine.configuration.ClientConfiguration;
+import de.gurkenlabs.litiengine.configuration.DebugConfiguration;
+import de.gurkenlabs.litiengine.configuration.GameConfiguration;
+import de.gurkenlabs.litiengine.configuration.GraphicConfiguration;
+import de.gurkenlabs.litiengine.configuration.InputConfiguration;
+import de.gurkenlabs.litiengine.configuration.SoundConfiguration;
+import de.gurkenlabs.litiengine.entities.ICollisionEntity;
+import de.gurkenlabs.litiengine.environment.Environment;
+import de.gurkenlabs.litiengine.environment.EnvironmentLoadedListener;
+import de.gurkenlabs.litiengine.environment.EnvironmentUnloadedListener;
+import de.gurkenlabs.litiengine.environment.IEnvironment;
+import de.gurkenlabs.litiengine.environment.tilemap.ICustomPropertyProvider;
+import de.gurkenlabs.litiengine.graphics.Camera;
+import de.gurkenlabs.litiengine.graphics.DebugRenderer;
+import de.gurkenlabs.litiengine.graphics.GameWindow;
+import de.gurkenlabs.litiengine.graphics.ICamera;
+import de.gurkenlabs.litiengine.graphics.ImageRenderer;
+import de.gurkenlabs.litiengine.graphics.RenderComponent;
+import de.gurkenlabs.litiengine.graphics.RenderEngine;
+import de.gurkenlabs.litiengine.graphics.ShapeRenderer;
+import de.gurkenlabs.litiengine.graphics.TextRenderer;
+import de.gurkenlabs.litiengine.gui.GuiComponent;
+import de.gurkenlabs.litiengine.gui.screens.IScreenManager;
+import de.gurkenlabs.litiengine.gui.screens.Screen;
+import de.gurkenlabs.litiengine.gui.screens.ScreenManager;
+import de.gurkenlabs.litiengine.input.Input;
+import de.gurkenlabs.litiengine.input.Input.InputGameAdapter;
+import de.gurkenlabs.litiengine.physics.IPhysicsEngine;
+import de.gurkenlabs.litiengine.physics.PhysicsEngine;
+import de.gurkenlabs.litiengine.resources.Resources;
+import de.gurkenlabs.litiengine.sound.ISoundEngine;
+import de.gurkenlabs.litiengine.sound.SoundEngine;
+import de.gurkenlabs.litiengine.sound.ISoundPlayback;
+import de.gurkenlabs.litiengine.sound.Sound;
+import de.gurkenlabs.litiengine.util.ArrayUtilities;
+import de.gurkenlabs.litiengine.util.io.XmlUtilities;
+
+/***
+ * <p>
+ * The <code>Game</code> class is without any doubt one of the classes that you will call a lot when creating a game with the LITIengine.
+ * It is designed to be the static container that provides access to all important aspects of the engine, e.g. it holds the <code>GameInfo</code>,
+ * the <code>RenderEngine</code>, the <code>SoundEngine</code> and many other major components.
+ * </p>
+ * <p>
+ * We designed the API such that all important parts that make up the game are directly accessible via the <code>Game</code> class in a static manner.
+ * To be a little bit more technical, it is essentially a collection of core Singleton instances.
+ * </p>
+ * <p>
+ * This class will also be your starting point when setting up a new LITIengine project. In order to launch your game,
+ * you need to at least call {@link Game#init(String...)} and {@link Game#start()} from your programs <code>main(String[])</code> method.
+ * </p>
+ * <p>
+ * Additionally, it provides an interface to hook up event listeners (e.g. <code>GameListener</code> or <code>EnvironmentLoadedListener</code>) for
+ * the most basic operations of a Game life cycle. 
+ * </p>
+ * 
+ * @see GameListener
+ * @see GameTerminatedListener
+ * @see EnvironmentLoadedListener
+ */
+public final class Game {
+  public static final int EXIT_GAME_CLOSED = 0;
+  public static final int EXIT_GAME_CRASHED = -1;
+
+  public static final String COMMADLINE_ARG_RELEASE = "-release";
+  public static final String COMMADLINE_ARG_NOGUI = "-nogui";
+
+  protected static long environmentLoadTick;
+  private static final Logger log = Logger.getLogger(Game.class.getName());
+  private static final String LOGGING_CONFIG_FILE = "logging.properties";
+
+  private static boolean debug = true;
+  private static boolean noGUIMode = false;
+  private static final List<EnvironmentLoadedListener> environmentLoadedListeners;
+  private static final List<EnvironmentUnloadedListener> environmentUnloadedListeners;
+  private static final List<GameListener> gameListeners;
+  private static final List<GameTerminatedListener> gameTerminatedListeners;
+
+  private static final GameConfiguration configuration;
+  private static final RenderEngine graphicsEngine;
+  private static final SoundEngine soundEngine;
+  private static final IPhysicsEngine physicsEngine;
+
+  private static final GameMetrics metrics;
+
+  private static final GameTime gameTime;
+
+  private static GameInfo gameInfo;
+  private static IEnvironment environment;
+  private static ICamera camera;
+  private static GameLoop gameLoop;
+  private static RenderLoop renderLoop;
+  private static ScreenManager screenManager;
+
+  private static boolean hasStarted;
+  private static boolean initialized;
+
+  static {
+    environmentLoadedListeners = new CopyOnWriteArrayList<>();
+    environmentUnloadedListeners = new CopyOnWriteArrayList<>();
+    gameListeners = new CopyOnWriteArrayList<>();
+    gameTerminatedListeners = new CopyOnWriteArrayList<>();
+
+    graphicsEngine = new RenderEngine();
+    physicsEngine = new PhysicsEngine();
+    soundEngine = new SoundEngine();
+
+    metrics = new GameMetrics();
+    gameInfo = new GameInfo();
+    gameTime = new GameTime();
+
+    // init configuration before init method in order to use configured values
+    // to initialize components
+    configuration = new GameConfiguration();
+
+    addGameListener(new InputGameAdapter());
+  }
+
+  private Game() {
+    throw new UnsupportedOperationException();
+  }
+
+  public static void addGameListener(GameListener listener) {
+    gameListeners.add(listener);
+    gameTerminatedListeners.add(listener);
+  }
+
+  public static void removeGameListener(GameListener listener) {
+    gameListeners.remove(listener);
+    gameTerminatedListeners.remove(listener);
+  }
+
+  public static void addGameTerminatedListener(GameTerminatedListener listener) {
+    gameTerminatedListeners.add(listener);
+  }
+
+  public static void removeGameTerminatedListener(GameTerminatedListener listener) {
+    gameTerminatedListeners.remove(listener);
+  }
+
+  /**
+   * This flag indicates if the game currently supports debugging. This should
+   * be set to false for release builds.
+   * 
+   * The default value here is true and will allow debugging unless explicitly
+   * disabled by calling this method or providing the command line argument {@link #COMMADLINE_ARG_RELEASE} when running the game.
+   * 
+   * @param allow
+   *          If set to true, the game will be told to allow debugging.
+   */
+  public static void allowDebug(boolean allow) {
+    debug = allow;
+  }
+
+  /**
+   * This flag indicates whether the game should display the <code>GameWindow</code> or not.
+   * This can only be set before the game has been initialized with the <code>Game.init(String...)</code> method. Afterwards it doesn't have an effect
+   * anymore.
+   * If enabled, the <code>GameWindow#setVisible(boolean)</code> method won't be set to true and the <code>RenderLoop</code> won't be started.
+   * Also the <code>Camera</code> won't be updated.
+   * 
+   * @param noGui
+   *          If set to true, the GUI will be hidden.
+   * @see GameWindow
+   * @see Game#init(String...)
+   * @see GameWindow#setVisible(boolean)
+   * @see RenderLoop
+   * @see Camera
+   */
+  public static void hideGUI(boolean noGui) {
+    noGUIMode = noGui;
+  }
+
+  /**
+   * This flag globally controls the game's debugging state. If enabled, debugging functionality (e.g. rendering collision boxes)
+   * can potentially be enabled in the configuration.
+   * 
+   * @return True if debugging functionality is enabled; otherwise false.
+   * 
+   * @see Game#allowDebug(boolean)
+   * @see GameConfiguration#debug()
+   */
+  public static boolean isDebug() {
+    return debug;
+  }
+
+  public static boolean isInNoGUIMode() {
+    return noGUIMode;
+  }
+
+  /**
+   * Gets the static meta information about this game.<br>
+   * This can be used to define meta information about your game, like it's name, version or web site.<br>
+   * <br>
+   * <i>It's also possible to provide additional custom information using the method group <br>
+   * <code>Game.getInfo().setValue("CUSTOM_STRING", "my-value")</code>.</i>
+   * 
+   * @return The game's basic meta information.
+   * 
+   * @see GameInfo
+   * @see ICustomPropertyProvider
+   * @see GameInfo#setName(String)
+   * @see GameInfo#setValue(String, String)
+   */
+  public static GameInfo info() {
+    return gameInfo;
+  }
+
+  /**
+   * Gets the game's runtime configuration.<br>
+   * It contains default engine settings for the game client, graphics, audio, input and debugging.<br>
+   * Additionally, it can be used to register and manage custom settings that are specific to your game.
+   * <p>
+   * <i>
+   * Elements of this configuration are also presented in a config.properties file in the game's root directory. <br>
+   * This way its possible to adjust elements without having to recompile the game.
+   * </i>
+   * </p>
+   * 
+   * @return The game's runtime configuration.
+   * 
+   * @see SoundConfiguration
+   * @see GraphicConfiguration
+   * @see ClientConfiguration
+   * @see DebugConfiguration
+   * @see InputConfiguration
+   */
+  public static GameConfiguration config() {
+    return configuration;
+  }
+
+  /**
+   * Gets basic client metrics about the game's runtime.
+   * This includes information about network, the frames-per-second or the updates-per-second and the used memory.
+   * 
+   * <p>
+   * <i>
+   * This information can be rendered by setting <br>
+   * <code>Game.config().client().setShowGameMetrics(boolean)</code> to true or <br>
+   * <code>cl_showGameMetrics=true</code> in the config.settings.
+   * </i>
+   * </p>
+   * 
+   * @return Metrics about the game's runtime.
+   * 
+   * @see GameMetrics#getFramesPerSecond()
+   * @see ClientConfiguration#setShowGameMetrics(boolean)
+   */
+  public static GameMetrics metrics() {
+    return metrics;
+  }
+
+  public static GameTime time() {
+    return gameTime;
+  }
+
+  /**
+   * Gets the game's window in which the <code>RenderComponent</code> lives.<br>
+   * This class e.g. provides the possibility to set a title, provide an icon or get information about the resolution.
+   * 
+   * @return The window that hosts the game's <code>RenderComponent</code>.
+   * 
+   * @see RenderComponent
+   * @see GameWindow#getResolution()
+   * @see GameWindow#setTitle(String)
+   * @see GameWindow#setIconImage(java.awt.Image)
+   */
+  public static GameWindow window() {
+    return screenManager;
+  }
+
+  /**
+   * Gets the engine's <code>SoundEngine</code> component that can be used to play sounds and music.<br>
+   * Sound can be loaded and accessed using the <code>Resources</code> API and are managed by the<br>
+   * <code>Resources.sounds()</code> resource container.
+   * 
+   * <p>
+   * <i>
+   * Upon playing a sound, the engine returns an <code>ISoundPlayback</code> instance that can then be used to further control the audio line.
+   * </i>
+   * </p>
+   * 
+   * @return The engine's <code>SoundEngine</code> component.
+   * 
+   * @see Sound
+   * @see Resources#sounds()
+   * @see ISoundPlayback
+   * @see ISoundEngine#playSound(de.gurkenlabs.litiengine.sound.Sound)
+   * @see ISoundEngine#playMusic(de.gurkenlabs.litiengine.sound.Sound)
+   */
+  public static ISoundEngine audio() {
+    return soundEngine;
+  }
+
+  /**
+   * Gets the engine's <code>PhysicsEngine</code> component that can be used to detect and resolve collision and move entities with respect to all
+   * collision
+   * entities on the environment.<br>
+   * The boundaries of the loaded environment also pose a "non-walkable" area that will be taken into account when moving entities with this engine.
+   * 
+   * <p>
+   * <i>It is also possible to manually register static collision <code>Rectangles</code> that can further restrict the game world.</i>
+   * </p>
+   * 
+   * @return The engine's <code>PhysicsEngine</code> component.
+   * 
+   * @see PhysicsEngine
+   * @see PhysicsEngine#move(IMobileEntity, float)
+   * @see ICollisionEntity
+   */
+  public static IPhysicsEngine physics() {
+    return physicsEngine;
+  }
+
+  /**
+   * Gets the engine's <code>RenderEngine</code> component that is used to render <code>Images, Shapes or Text</code> with respect to the environment
+   * and the render scale and the <code>Camera</code>.
+   * 
+   * <p>
+   * <i>In case you want to render something in a static manner that is unrelated to the environment, you can use the engine's different static
+   * <code>Renderer</code> implementations.</i>
+   * </p>
+   * 
+   * @return The engine's <code>RenderEngine</code> component.
+   * 
+   * @see RenderEngine#getBaseRenderScale()
+   * @see TextRenderer
+   * @see ShapeRenderer
+   * @see ImageRenderer
+   */
+  public static RenderEngine graphics() {
+    return graphicsEngine;
+  }
+
+  /**
+   * Gets the game's main loop that is used to execute and manage all game logic apart from rendering and input processing.<br>
+   * You can attach any <code>Updatable</code> instance to this loop if you want to execute custom game logic that is executed at the configured
+   * updaterate.
+   * 
+   * <p>
+   * <i>The LITIengine has separate loops for game logic, rendering and input processing. <br>
+   * This prevents them from interfering with each other and also properly separates tasks by their category.</i>
+   * </p>
+   * 
+   * 
+   * @return The game's main loop.
+   *
+   * @see ClientConfiguration#getUpdaterate()
+   * @see IUpdateable
+   * @see ILoop#attach(IUpdateable)
+   * @see ILoop#detach(IUpdateable)
+   * @see Input#getLoop()
+   * @see Game#renderLoop()
+   */
+  public static IGameLoop loop() {
+    return gameLoop;
+  }
+
+  /**
+   * Gets the game's loop that executes the rendering process on the GameFrame's <code>RenderComponent</code>.<br>
+   * This internally renders the currently active screen which passes the <code>Graphics2D</code> object to all <code>GuiComponents</code> and the
+   * Environment for rendering. This loop will try to execute at the configured frames-per-second and limit the frames to this value.
+   * 
+   * <p>
+   * <i>It's also possible to register <code>Updatable</code> instances to this loop which is useful if you want to execute something that is directly
+   * related to
+   * the rendering process and needs to be executed right before the game's rendering starts.</i>
+   * </p>
+   * 
+   * @return The game's render loop.
+   * 
+   * @see ClientConfiguration#getMaxFps()
+   * @see RenderComponent#render()
+   * @see Screen#render(java.awt.Graphics2D)
+   * @see GuiComponent#render(java.awt.Graphics2D)
+   * @see Environment#render(java.awt.Graphics2D)
+   */
+  public static RenderLoop renderLoop() {
+    return renderLoop;
+  }
+
+  /**
+   * Gets the game's <code>ScreenManager</code> that is responsible for organizing all <code>Screens</code> of your game and providing the currently
+   * active <code>Screen</code> that is used to render the current <code>Environment</code>.<br>
+   * Screens are the containers that allow you to organize the visible contents of your game and are identified and addressed by a unique name.
+   * 
+   * <p>
+   * <i>Examples: Menu Screen, Credits Screen, Game Screen, Inventory Screen</i>
+   * </p>
+   * 
+   * @return
+   * 
+   * @see Screen
+   * @see Game#getEnvironment()
+   */
+  public static IScreenManager screens() {
+    return screenManager;
+  }
+
+  public static ICamera getCamera() {
+    return camera;
+  }
+
+  public static void setCamera(final ICamera cam) {
+    if (getCamera() != null) {
+      Game.loop().detach(camera);
+    }
+
+    camera = cam;
+
+    if (!isInNoGUIMode()) {
+      Game.loop().attach(cam);
+      getCamera().updateFocus();
+    }
+  }
+
+  public static IEnvironment getEnvironment() {
+    return environment;
+  }
+
+  public static void unloadEnvironment() {
+    if (getEnvironment() != null) {
+      getEnvironment().unload();
+      for (final EnvironmentUnloadedListener listener : environmentUnloadedListeners) {
+        listener.environmentUnloaded(getEnvironment());
+      }
+    }
+  }
+
+  public static void loadEnvironment(final IEnvironment env) {
+    unloadEnvironment();
+
+    environment = env;
+    if (getEnvironment() != null) {
+      getEnvironment().load();
+    }
+
+    for (final EnvironmentLoadedListener listener : environmentLoadedListeners) {
+      listener.environmentLoaded(getEnvironment());
+    }
+
+    if (loop() != null) {
+      environmentLoadTick = loop().getTicks();
+    }
+  }
+
+  public static void addEnvironmentLoadedListener(EnvironmentLoadedListener listener) {
+    environmentLoadedListeners.add(listener);
+  }
+
+  public static void removeEnvironmentLoadedListener(EnvironmentLoadedListener listener) {
+    environmentLoadedListeners.remove(listener);
+  }
+
+  public static void addEnvironmentUnloadedListener(EnvironmentUnloadedListener listener) {
+    environmentUnloadedListeners.add(listener);
+  }
+
+  public static void removeEnvironmentUnloadedListener(EnvironmentUnloadedListener listener) {
+    environmentUnloadedListeners.remove(listener);
+  }
+
+  public static boolean hasStarted() {
+    return hasStarted;
+  }
+
+  /***
+   * Initializes the infrastructure of the LITIengine game.
+   * 
+   * The following tasks are carried out by this method:
+   * <ul>
+   * <li>load the <code>GameConfiguration</code></li>
+   * <li>handle the specified program parameters</li>
+   * <li>configure the logging</li>
+   * <li>set the programs <code>Locale</code> according to the configured values.</li>
+   * <li>initialize and attach core components like the <code>PhysicsEngine</code></li>
+   * <li>initialize the <code>ScreenManger</code></li>
+   * <li>initialize the <code>Input</code></li>
+   * <li>initialize the <code>GameLoop</code> and <code>RenderLoop</code></li>
+   * <li>set a default camera</li>
+   * </ul>
+   * 
+   * @param args
+   *          The arguments passed to the programs entry point.
+   */
+  public static void init(String... args) {
+    if (initialized) {
+      log.log(Level.INFO, "The game has already been initialized.");
+      return;
+    }
+
+    handleCommandLineArguments(args);
+
+    config().load();
+    Locale.setDefault(new Locale(config().client().getCountry(), config().client().getLanguage()));
+
+    gameLoop = new GameLoop("Main Update Loop", config().client().getUpdaterate());
+    gameLoop.attach(physics());
+    gameLoop.attach(metrics());
+
+    final ScreenManager scrMgr = new ScreenManager(info().getTitle());
+
+    // setup default exception handling for render and update loop
+    renderLoop = new RenderLoop("Render Loop");
+
+    setUncaughtExceptionHandler(new DefaultUncaughtExceptionHandler());
+
+    screenManager = scrMgr;
+
+    // initialize  the game window
+    window().init();
+    setCamera(new Camera());
+
+    // init logging
+    if (new File(LOGGING_CONFIG_FILE).exists()) {
+      System.setProperty("java.util.logging.config.file", LOGGING_CONFIG_FILE);
+
+      try {
+        LogManager.getLogManager().readConfiguration();
+      } catch (final Exception e) {
+        log.log(Level.SEVERE, e.getMessage(), e);
+      }
+    }
+
+    for (GameListener listener : gameListeners) {
+      listener.initialized(args);
+    }
+
+    if (!isInNoGUIMode()) {
+      if (config().client().showGameMetrics()) {
+        window().getRenderComponent().onRendered(g -> metrics().render(g));
+      }
+
+      if (config().debug().isDebugEnabled()) {
+        graphics().onEntityRendered(e -> DebugRenderer.renderEntityDebugInfo(e.getGraphics(), e.getRenderedObject()));
+      }
+
+      window().getRenderComponent().onFpsChanged(fps -> metrics().setFramesPerSecond(fps));
+      window().setIconImage(Resources.images().get("litiengine-icon.png"));
+
+      // init mouse inputs
+      window().getRenderComponent().addMouseListener(Input.mouse());
+      window().getRenderComponent().addMouseMotionListener(Input.mouse());
+      window().getRenderComponent().addMouseWheelListener(Input.mouse());
+
+      Input.keyboard().onKeyTyped(KeyEvent.VK_PRINTSCREEN, key -> window().getRenderComponent().takeScreenshot());
+    }
+
+    Runtime.getRuntime().addShutdownHook(new Thread(Game::terminate, "Shutdown"));
+
+    initialized = true;
+  }
+
+  public static void setUncaughtExceptionHandler(UncaughtExceptionHandler uncaughtExceptionHandler) {
+    gameLoop.setUncaughtExceptionHandler(uncaughtExceptionHandler);
+    renderLoop.setUncaughtExceptionHandler(uncaughtExceptionHandler);
+    Thread.setDefaultUncaughtExceptionHandler(uncaughtExceptionHandler);
+  }
+
+  /***
+   * <p>
+   * Starts the <code>GameLoops</code> and other components.
+   * After this method is called, the engine will start to render contents of the current <code>Screen</code> of the <code>ScreenManager</code>,
+   * the <code>SoundEngine</code> will start to playback <code>Sounds</code>
+   * and the different input devices (e.g. <code>Mouse</code>, <code>Keyboard</code>) will start to process player input.
+   * </p>
+   * <p>
+   * When the <code>Game</code> has started up successfully, it'll callback to the registered <code>GameListeners</code>.
+   * </p>
+   * 
+   * @see ScreenManager#current()
+   * @see SoundEngine
+   * @see Input
+   * @see GameListener#started()
+   */
+  public static void start() {
+    if (!initialized) {
+      throw new IllegalStateException("The game cannot be started without being first initialized. Call Game.init(...) before Game.start().");
+    }
+
+    gameLoop.start();
+
+    soundEngine.start();
+
+    if (!isInNoGUIMode()) {
+      renderLoop.start();
+    }
+
+    for (final GameListener listener : gameListeners) {
+      listener.started();
+    }
+
+    hasStarted = true;
+  }
+
+  private static void terminate() {
+    for (final GameListener listener : gameListeners) {
+      if (!listener.terminating()) {
+        return;
+      }
+    }
+
+    config().save();
+    gameLoop.terminate();
+
+    soundEngine.terminate();
+    if (!isInNoGUIMode()) {
+      renderLoop.terminate();
+    }
+
+    for (final GameTerminatedListener listener : gameTerminatedListeners) {
+      listener.terminated();
+    }
+
+    hasStarted = false;
+    initialized = false;
+  }
+
+  /**
+   * Sets the <code>Game's</code> basic information by the specified <code>GameInfo</code> instance.
+   * <p>
+   * <i>Typically, this should not be called manually because the <code>Game</code> already provides a <code>GameInfo</code> object which can be
+   * adjusted.<br>
+   * If you just want to edit some of it's information, use the provided instance of {@link Game#info()}.
+   * </i>
+   * </p>
+   * 
+   * @param info
+   *          The <code>GameInfo</code> that contains the basic information for the game.
+   * 
+   * @see Game#info()
+   * @see GameInfo
+   */
+  public static void setInfo(final GameInfo info) {
+    gameInfo = info;
+  }
+
+  /**
+   * Sets the <code>Game's</code> basic information by loading the <code>GameInfo</code> from the specified path to an XML file.
+   * 
+   * @param gameInfoFile
+   *          The path to the XML file that contains the serialized <code>GameInfo</code>.
+   * 
+   * @see Game#setInfo(GameInfo)
+   * @see Game#info()
+   * @see GameInfo
+   */
+  public static void setInfo(final String gameInfoFile) {
+    GameInfo info;
+    try {
+      info = XmlUtilities.readFromFile(GameInfo.class, gameInfoFile);
+    } catch (JAXBException e) {
+      log.log(Level.WARNING, "Could not read game info from {0}", new Object[] { gameInfoFile });
+      setInfo((GameInfo)null);
+      return;
+    }
+
+    setInfo(info);
+  }
+
+  private static void handleCommandLineArguments(String[] args) {
+    if (args == null || args.length == 0) {
+      return;
+    }
+
+    if (ArrayUtilities.containsArgument(args, COMMADLINE_ARG_RELEASE)) {
+      allowDebug(false);
+    }
+
+    if (ArrayUtilities.containsArgument(args, COMMADLINE_ARG_NOGUI)) {
+      hideGUI(true);
+    }
+  }
 }